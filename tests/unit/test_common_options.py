from configparser import ConfigParser
from contextlib import contextmanager
from io import StringIO
from json import dumps, loads
from os import environ
from typing import Callable, List, Optional, Tuple
from unittest import mock

from click import MissingParameter, command, echo
from click.testing import CliRunner
from firebolt.client import DEFAULT_API_URL
from pyfakefs.fake_filesystem import FakeFilesystem

from firebolt_cli.common_options import (
    _common_options,
    config_file,
    config_section,
)


@contextmanager
def create_config_file(fs: FakeFilesystem, config: dict) -> None:
    # make sure config will be flushed not to be reused in other tests
    with mock.patch("firebolt_cli.common_options._config", None):
        cp = ConfigParser(interpolation=None)
        cp[config_section] = config
        content = StringIO()
        cp.write(content)

        fs.create_file(config_file, contents=content.getvalue())

        yield

        fs.remove(config_file)


def generic_test_parameter_priority(
    fs: FakeFilesystem, name: str, cli_names: List[str], opt: Callable
):
    # helper command, dumps all options it received
    @command()
    @opt
    def test(**kwargs):
        echo(dumps(kwargs))

    def validate_command(command: Tuple, expected_value: str, err_msg: str):
        result = CliRunner().invoke(*command)
        assert result.exit_code == 0, "non-zero exit code"
        config = loads(result.output)
        assert name in config, f"missing {name} command option"
        assert config[name] == expected_value, err_msg

    with create_config_file(fs, {name: "file"}):

        with mock.patch.dict(environ, {f"FIREBOLT_{name.upper()}": "env"}):
            for cli_name in cli_names:
                # parameter is provided as option, env variable and in config file,
                # option should be chosen
                validate_command(
                    (test, [f"{cli_name}", "option"]),
                    "option",
                    f"invalid {name} from option",
                )

            # parameter is provided as env variable and in config file,
            # env variable should be chosen
            validate_command(
                (test,),
                "env",
                f"invalid {name} from env",
            )

        # parameter is provided in config file,
        # it should be read correctly
        validate_command(
            (test,),
            "file",
            f"invalid {name} from file",
        )


def test_username_priority(fs: FakeFilesystem):
    """username is processed correctly, in correct proirity from different sources"""
    generic_test_parameter_priority(
        fs, "username", ["-u", "--username"], _common_options[0]
    )


def test_account_name_priority(fs: FakeFilesystem):
    """
    account_name is processed correctly, in correct proirity from different sources
    """
    generic_test_parameter_priority(
        fs, "account_name", ["--account-name"], _common_options[2]
    )


def test_api_endpoint_priority(fs: FakeFilesystem):
    """
    account_name is processed correctly, in correct proirity from different sources
    """
    generic_test_parameter_priority(
        fs, "api_endpoint", ["--api-endpoint"], _common_options[3]
    )


def test_password_priority(fs: FakeFilesystem):
    """username is processed correctly, in correct proirity from different sources"""
    opt = _common_options[1]  # password option

    SPECIAL_CHARACTERS = " !\"#$%&'()*+,-./:;<=>?@[\\]^_`{|}~"
    # helper command, dumps all options it received
    @command()
    @opt
    def test(**kwargs):
        echo(dumps(kwargs))

    def validate_command(
        command: Tuple, input: Optional[str], expected_value: str, err_msg: str
    ):
        result = runner.invoke(*command, input=input)
        if result.exit_code != 0:
            print(result.__dict__)
        assert result.exit_code == 0, "non-zero exit code for "
        prompt = "Password: \n"
        if result.output.startswith(prompt):
            config = loads(result.output[len(prompt) :])
        else:
            config = loads(result.output)
        assert "password" in config, "missing password command option"
        assert config["password"] == expected_value, err_msg

    with create_config_file(fs, {"password": "pw_file" + SPECIAL_CHARACTERS}):
        runner = CliRunner()

        with mock.patch.dict(
            environ, {"FIREBOLT_PASSWORD": "pw_env" + SPECIAL_CHARACTERS}
        ):
            # username is provided as option, env variable and in config file,
            # option should be chosen
            validate_command(
                (test, ["--password"]),
                "pw_option" + SPECIAL_CHARACTERS,
                "pw_option" + SPECIAL_CHARACTERS,
                "invalid password from option",
            )

            validate_command(
                (test, ["-p"]),
                "pw_option" + SPECIAL_CHARACTERS,
                "pw_option" + SPECIAL_CHARACTERS,
                "invalid password from option",
            )

            # username is provided as env variable and in config file,
            # env variable should be chosen
            validate_command(
                (test,),
                None,
                "pw_env" + SPECIAL_CHARACTERS,
                "invalid password from env",
            )

        # username is provided in config file,
        # it should be read correctly
        validate_command(
            (test,),
            None,
            "pw_file" + SPECIAL_CHARACTERS,
            "invalid password from file",
        )


def test_parameters_missing(fs: FakeFilesystem):
    def check_empty_option(opt: Callable, option_name: str):
        # helper command, dumps all options it received
        @command()
        @opt
        def test(**kwargs):
            echo(dumps(kwargs))

        result = CliRunner().invoke(test)
        assert (
            result.exit_code == MissingParameter.exit_code
        ), f"invalid return code for missing {option_name}"
        assert (
            f"Missing option {option_name}" in result.stdout
        ), "invalid missing parameter message"

    for opt, option_name in zip(
        _common_options[:3], ("username", "password", "account_name")
    ):
        check_empty_option(opt, option_name)

        # create config file without current option
        with create_config_file(fs, {}):
            check_empty_option(opt, option_name)


def test_api_endpoint_missing(fs: FakeFilesystem):
    def check_empty_option():
        opt = _common_options[3]  # api-endpoint

        @command()
        @opt
        def test(**kwargs):
            echo(dumps(kwargs))

        result = CliRunner().invoke(test)
        assert result.exit_code == 0, "non-zero exit code for missing api-endpoint"
        config = loads(result.stdout)
        assert "api_endpoint" in config, "missing api-endpoint parameter"
        assert (
            config["api_endpoint"] == DEFAULT_API_URL
        ), "invalid api-endpoint default value"

    check_empty_option()

    # create config file without current option
    with create_config_file(fs, {}):
<<<<<<< HEAD
        check_empty_option()
=======
        check_empty_option()


def test_yes_option():
    # helper command, dumps all options it received
    opt = _common_options[4]

    @command()
    @opt
    def test(**kwargs):
        echo(dumps(kwargs))

    result = CliRunner().invoke(test)
    assert result.exit_code == 0, "non-zero exit code"
    config = loads(result.stdout)
    assert config["yes"] is False, "Invalid yes option value"

    for param in ("-y", "--yes"):
        result = CliRunner().invoke(test, [param])
        assert result.exit_code == 0, "non-zero exit code"
        config = loads(result.stdout)
        assert config["yes"] is True, "Invalid yes option value"


def test_json_option():
    # helper command, dumps all options it received
    yes_opt = _common_options[4]
    json_opt = _common_options[5]

    @command()
    @yes_opt
    @json_opt
    def test(**kwargs):
        echo(dumps(kwargs))

    result = CliRunner().invoke(test)
    assert result.exit_code == 0, "non-zero exit code"
    config = loads(result.stdout)
    assert config["json"] is False, "Invalid json option value"

    result = CliRunner().invoke(test, ["--yes", "--json"])
    assert result.exit_code == 0, "non-zero exit code"
    config = loads(result.stdout)
    assert config["json"] is True, "Invalid json option value"

    result = CliRunner().invoke(test, ["--json", "-y"])
    assert result.exit_code == 0, "non-zero exit code"
    config = loads(result.stdout)
    assert config["json"] is True, "Invalid json option value"

    result = CliRunner().invoke(test, ["--json"])
    assert result.exit_code == 0, "non-zero exit code"
    config = loads(result.stdout)
    assert config["json"] is True, "Invalid json option value"
>>>>>>> e6bf080a
<|MERGE_RESOLUTION|>--- conflicted
+++ resolved
@@ -218,61 +218,4 @@
 
     # create config file without current option
     with create_config_file(fs, {}):
-<<<<<<< HEAD
-        check_empty_option()
-=======
-        check_empty_option()
-
-
-def test_yes_option():
-    # helper command, dumps all options it received
-    opt = _common_options[4]
-
-    @command()
-    @opt
-    def test(**kwargs):
-        echo(dumps(kwargs))
-
-    result = CliRunner().invoke(test)
-    assert result.exit_code == 0, "non-zero exit code"
-    config = loads(result.stdout)
-    assert config["yes"] is False, "Invalid yes option value"
-
-    for param in ("-y", "--yes"):
-        result = CliRunner().invoke(test, [param])
-        assert result.exit_code == 0, "non-zero exit code"
-        config = loads(result.stdout)
-        assert config["yes"] is True, "Invalid yes option value"
-
-
-def test_json_option():
-    # helper command, dumps all options it received
-    yes_opt = _common_options[4]
-    json_opt = _common_options[5]
-
-    @command()
-    @yes_opt
-    @json_opt
-    def test(**kwargs):
-        echo(dumps(kwargs))
-
-    result = CliRunner().invoke(test)
-    assert result.exit_code == 0, "non-zero exit code"
-    config = loads(result.stdout)
-    assert config["json"] is False, "Invalid json option value"
-
-    result = CliRunner().invoke(test, ["--yes", "--json"])
-    assert result.exit_code == 0, "non-zero exit code"
-    config = loads(result.stdout)
-    assert config["json"] is True, "Invalid json option value"
-
-    result = CliRunner().invoke(test, ["--json", "-y"])
-    assert result.exit_code == 0, "non-zero exit code"
-    config = loads(result.stdout)
-    assert config["json"] is True, "Invalid json option value"
-
-    result = CliRunner().invoke(test, ["--json"])
-    assert result.exit_code == 0, "non-zero exit code"
-    config = loads(result.stdout)
-    assert config["json"] is True, "Invalid json option value"
->>>>>>> e6bf080a
+        check_empty_option()