--- conflicted
+++ resolved
@@ -78,8 +78,7 @@
     rm.assert_called_once()
 
 
-<<<<<<< HEAD
-@pytest.fixture
+@pytest.fixture()
 def mock_table_config() -> dict:
     return {
         "table_name": "test_table",
@@ -89,7 +88,9 @@
         ],
         "file_type": "PARQUET",
         "object_pattern": "*.parquet",
-=======
+    }
+
+
 @pytest.fixture()
 def mock_connection_params() -> dict:
     return {
@@ -100,5 +101,4 @@
         "access_token": "mock_access_token",
         "api_endpoint": "mock_api_endpoint",
         "account_name": "mock_account_name",
->>>>>>> 0a3b145b
     }