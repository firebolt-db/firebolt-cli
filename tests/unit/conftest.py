import unittest
from collections import namedtuple
from unittest.mock import MagicMock

import pytest
from appdirs import user_config_dir
from click.testing import CliRunner
from firebolt.service.manager import ResourceManager
from pyfakefs.fake_filesystem import FakeFilesystem
from pytest_mock import MockerFixture

from firebolt_cli.configure import configure


@pytest.fixture()
def configure_cli(fs: FakeFilesystem) -> None:
    def inner_configure_cli():
        fs.create_dir(user_config_dir())
        runner = CliRunner()
        result = runner.invoke(
            configure,
            [],
            input="username\npassword\naccount_name\ndatabase_name\n\n\n",
        )

        assert result.exit_code == 0, "configuration of cli failed"

    return inner_configure_cli


@pytest.fixture()
def cursor_mock(mocker: MockerFixture) -> unittest.mock.Mock:
    connect_function_mock = mocker.patch("firebolt_cli.query.create_connection")

    connection_mock = unittest.mock.MagicMock()
    connect_function_mock.return_value = connection_mock

    cursor_mock = unittest.mock.MagicMock()
    connection_mock.cursor.return_value = cursor_mock
    connection_mock.__enter__.return_value = connection_mock

    yield cursor_mock

    connection_mock.cursor.assert_called_once_with()
    connect_function_mock.assert_called_once()
    connection_mock.__exit__.assert_called_once()


@pytest.fixture()
def configure_resource_manager(mocker: MockerFixture) -> ResourceManager:
    """
    Configure resource manager mock
    """
    rm_init = mocker.patch.object(ResourceManager, "__init__", return_value=None)
    rm = MagicMock()

<<<<<<< HEAD
    rm.databases = mocker.patch.object(ResourceManager, "databases", create=True)
    rm.engines = mocker.patch.object(ResourceManager, "engines", create=True)
    rm.bindings = mocker.patch.object(ResourceManager, "bindings", create=True)
=======
    databases_mock = mocker.patch.object(ResourceManager, "databases", create=True)
    instance_types_mock = mocker.patch.object(
        ResourceManager, "instance_types", create=True
    )
    engines_mock = mocker.patch.object(ResourceManager, "engines", create=True)
    mocker.patch.object(ResourceManager, "bindings", create=True)
>>>>>>> 4c8aab97
    regions_mock = mocker.patch.object(ResourceManager, "regions", create=True)
    mocker.patch.object(ResourceManager, "engine_revisions", create=True)

    _Region = namedtuple("Region", "name")
    regions_mock.get_by_key.return_value = _Region("us-east-1")
    regions_mock.regions_by_name = dict({"us-east-1": _Region("us-east-1")})

    _InstanceType = namedtuple(
        "InstanceType",
        "name, cpu_virtual_cores_count, memory_size_bytes, storage_size_bytes",
    )
    instance_types_mock.get_instance_types_per_region.return_value = [
        _InstanceType("B1", 2, 123, 321)
    ]

    database_mock = unittest.mock.MagicMock()
    database_mock.name = "mock_db_name"
    database_mock.data_size_full = 2048

    rm.databases.create.return_value = database_mock
    rm.databases.get_by_name.return_value = database_mock

    engine_mock = unittest.mock.MagicMock()
    rm.engines.create.return_value = engine_mock
    rm.engines.get_by_name.return_value = engine_mock

    yield rm, database_mock, engine_mock

    rm_init.assert_called_once()


@pytest.fixture()
def mock_table_config() -> dict:
    return {
        "table_name": "test_table",
        "columns": [
            {"name": "test_col_1", "type": "INT"},
            {"name": "test_col_2", "type": "TEXT"},
        ],
        "file_type": "PARQUET",
        "object_pattern": ["*.parquet"],
        "primary_index": ["test_col_1"],
    }


@pytest.fixture()
def mock_connection_params() -> dict:
    return {
        "engine_name": "mock_engine_name",
        "database_name": "mock_database_name",
        "username": "mock_username",
        "password": "mock_password",
        "access_token": "mock_access_token",
        "api_endpoint": "mock_api_endpoint",
        "account_name": "mock_account_name",
    }<|MERGE_RESOLUTION|>--- conflicted
+++ resolved
@@ -54,32 +54,18 @@
     rm_init = mocker.patch.object(ResourceManager, "__init__", return_value=None)
     rm = MagicMock()
 
-<<<<<<< HEAD
     rm.databases = mocker.patch.object(ResourceManager, "databases", create=True)
     rm.engines = mocker.patch.object(ResourceManager, "engines", create=True)
     rm.bindings = mocker.patch.object(ResourceManager, "bindings", create=True)
-=======
-    databases_mock = mocker.patch.object(ResourceManager, "databases", create=True)
-    instance_types_mock = mocker.patch.object(
+    rm.instance_types = mocker.patch.object(
         ResourceManager, "instance_types", create=True
     )
-    engines_mock = mocker.patch.object(ResourceManager, "engines", create=True)
-    mocker.patch.object(ResourceManager, "bindings", create=True)
->>>>>>> 4c8aab97
     regions_mock = mocker.patch.object(ResourceManager, "regions", create=True)
     mocker.patch.object(ResourceManager, "engine_revisions", create=True)
 
     _Region = namedtuple("Region", "name")
     regions_mock.get_by_key.return_value = _Region("us-east-1")
     regions_mock.regions_by_name = dict({"us-east-1": _Region("us-east-1")})
-
-    _InstanceType = namedtuple(
-        "InstanceType",
-        "name, cpu_virtual_cores_count, memory_size_bytes, storage_size_bytes",
-    )
-    instance_types_mock.get_instance_types_per_region.return_value = [
-        _InstanceType("B1", 2, 123, 321)
-    ]
 
     database_mock = unittest.mock.MagicMock()
     database_mock.name = "mock_db_name"
