import unittest
from unittest import mock

import pytest
from firebolt.common.exception import FireboltError
from prompt_toolkit.application import create_app_session
from prompt_toolkit.input import create_pipe_input
from prompt_toolkit.output import DummyOutput

from firebolt_cli.query import (
    INTERNAL_COMMANDS,
    enter_interactive_session,
    process_internal_command,
)


def test_interactive_immediate_stop() -> None:
    """
    Enter interactive shell and send EOF immediately
    """
    inp = create_pipe_input()
    cursor_mock = unittest.mock.MagicMock()
    inp.send_text(".quit\n")

    with create_app_session(input=inp, output=DummyOutput()):
        enter_interactive_session(cursor_mock, False)

    inp.close()
    cursor_mock.execute.assert_not_called()


def test_interactive_send_empty() -> None:
    """
    Empty strings should not be sent to the cursor
    """
    inp = create_pipe_input()
    cursor_mock = unittest.mock.MagicMock()

    inp.send_text(" \n")
    inp.send_text("\t \n")
    inp.send_text("   ;;;;   \n")
    inp.send_text(";\n")
    inp.send_text(";;\n")
    inp.send_text(".quit\n")

    with create_app_session(input=inp, output=DummyOutput()):
        enter_interactive_session(cursor_mock, False)

    cursor_mock.execute.assert_not_called()
    inp.close()


def test_interactive_multiple_requests() -> None:
    """
    Test interactive sql happy path,
    multiple requests are passed one by one to the cursor
    """
    inp = create_pipe_input()
    cursor_mock = unittest.mock.MagicMock()
    cursor_mock.nextset.return_value = None

    inp.send_text("SELECT 1;\n")
    inp.send_text("SELECT 2;\n")
    inp.send_text("SELECT 3;\n")
    inp.send_text("SELECT 4;\n")
    inp.send_text(".quit\n")

    with create_app_session(input=inp, output=DummyOutput()):
        enter_interactive_session(cursor_mock, False)

    cursor_mock.execute.assert_has_calls(
        [
            mock.call("SELECT 1"),
            mock.call("SELECT 2"),
            mock.call("SELECT 3"),
            mock.call("SELECT 4"),
        ],
        any_order=False,
    )

    inp.close()
    assert cursor_mock.execute.call_count == 4


def test_interactive_raise_error() -> None:
    """
    Test wrong sql, raise an error, but the execution continues
    """
    cursor_mock = unittest.mock.MagicMock()

    cursor_mock.attach_mock(
        unittest.mock.Mock(side_effect=FireboltError("sql execution failed")), "execute"
    )

    inp = create_pipe_input()
    inp.send_text("wrong sql;\n")
    inp.send_text(".quit\n")

    with create_app_session(input=inp, output=DummyOutput()):
        enter_interactive_session(cursor_mock, False)

<<<<<<< HEAD
    inp.close()
    cursor_mock.execute.assert_called_once_with("wrong sql")


def test_process_internal_command():
    """
    test process internal command exit or tables
    """
    with pytest.raises(EOFError):
        process_internal_command(".quit")

    with pytest.raises(EOFError):
        process_internal_command(".exit")

    with pytest.raises(ValueError):
        process_internal_command(".make")

    assert "show tables;" == process_internal_command(".tables").lower()


def test_process_internal_command_help(capsys):
    """
    test process .help
    """
    process_internal_command(".help")
    captured = capsys.readouterr()

    assert len(captured.out.split("\n")) >= 3
    for command in INTERNAL_COMMANDS:
        assert command in captured.out
=======
    cursor_mock.execute.assert_called_once_with("wrong sql")


def test_interactive_multi_statement() -> None:
    """
    Test interactive sql happy path,
    multistatement is passed
    """
    inp = create_pipe_input()
    cursor_mock = unittest.mock.MagicMock()
    cursor_mock.nextset.side_effect = [True, None]
    cursor_mock.description = None

    inp.send_text("SELECT 1; SELECT 2;\n")

    os.close(inp._w)

    with create_app_session(input=inp, output=DummyOutput()):
        enter_interactive_session(cursor_mock, False)

    cursor_mock.execute.assert_called_once_with("SELECT 1; SELECT 2")

    assert cursor_mock.nextset.call_count == 2
>>>>>>> 0d02f1b0
<|MERGE_RESOLUTION|>--- conflicted
+++ resolved
@@ -99,7 +99,6 @@
     with create_app_session(input=inp, output=DummyOutput()):
         enter_interactive_session(cursor_mock, False)
 
-<<<<<<< HEAD
     inp.close()
     cursor_mock.execute.assert_called_once_with("wrong sql")
 
@@ -130,8 +129,6 @@
     assert len(captured.out.split("\n")) >= 3
     for command in INTERNAL_COMMANDS:
         assert command in captured.out
-=======
-    cursor_mock.execute.assert_called_once_with("wrong sql")
 
 
 def test_interactive_multi_statement() -> None:
@@ -145,13 +142,12 @@
     cursor_mock.description = None
 
     inp.send_text("SELECT 1; SELECT 2;\n")
-
-    os.close(inp._w)
+    inp.send_text(".exit\n")
 
     with create_app_session(input=inp, output=DummyOutput()):
         enter_interactive_session(cursor_mock, False)
+    inp.close()
 
     cursor_mock.execute.assert_called_once_with("SELECT 1; SELECT 2")
 
-    assert cursor_mock.nextset.call_count == 2
->>>>>>> 0d02f1b0
+    assert cursor_mock.nextset.call_count == 2