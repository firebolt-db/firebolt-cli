import json
from collections import namedtuple
from typing import Sequence

import pytest
from appdirs import user_config_dir
from firebolt.common import Settings
from firebolt.common.exception import FireboltError
from firebolt.service.manager import ResourceManager
from pyfakefs.fake_filesystem import FakeFilesystem
from pytest_mock import MockerFixture

from firebolt_cli.utils import (
    construct_resource_manager,
    convert_bytes,
    get_default_database_engine,
    prepare_execution_result_line,
    prepare_execution_result_table,
    read_config,
    update_config,
)


def test_prepare_execution_empty() -> None:
    headers = ["name0", "name1", "name2", "name3"]
    assert json.loads(prepare_execution_result_table([], headers, use_json=True)) == []
    assert len(prepare_execution_result_table([], headers, use_json=False)) > 0


def test_prepare_execution_single() -> None:
    data = [0, 1, 2, 3]
    headers = ["name0", "name1", "name2", "name3"]

    j = json.loads(prepare_execution_result_line(data, headers, use_json=True))
    for header in headers:
        assert header in j

    assert (
        len(prepare_execution_result_line(data, headers, use_json=False).split("\n"))
        > 0
    )


def test_prepare_execution_multiple() -> None:
    data = [[0, 1, 2, 3], [4, 5, 6, 7]]
    headers = ["name0", "name1", "name2", "name3"]

    j = json.loads(prepare_execution_result_table(data, headers, use_json=True))
    assert len(j) == 2

    for header in headers:
        assert header in j[0]
        assert header in j[1]

    assert (
        len(prepare_execution_result_table(data, headers, use_json=False).split("\n"))
        > 0
    )


def test_prepare_execution_wrong_header() -> None:
    data = [[0, 1, 2, 3], [4, 5, 6, 7]]
    headers = ["name0", "name1", "name2", "name3"]
    wrong_data = [[0, 1, 2, 3], [4, 5, 6]]
    wrong_headers = ["name0", "name1", "name2"]

    with pytest.raises(ValueError):
        prepare_execution_result_table(wrong_data, headers, use_json=True)

    with pytest.raises(ValueError):
        prepare_execution_result_table(data, wrong_headers, use_json=True)

    with pytest.raises(ValueError):
        prepare_execution_result_line(wrong_data, headers, use_json=False)

    with pytest.raises(ValueError):
        prepare_execution_result_line(data, wrong_headers, use_json=False)


def test_convert_bytes() -> None:
    assert "" == convert_bytes(None)

    with pytest.raises(ValueError):
        convert_bytes(-10.0)

    assert "0 KB" == convert_bytes(0)
    assert "1 KB" == convert_bytes(2 ** 10)
    assert "1 MB" == convert_bytes(2 ** 20)
    assert "1 GB" == convert_bytes(2 ** 30)
    assert "1.2 GB" == convert_bytes(1.2 * 2 ** 30)
    assert "9.99 GB" == convert_bytes(9.99 * 2 ** 30)
    assert "19.99 EB" == convert_bytes(19.99 * 2 ** 60)


ALL_CONFIG_PARAMS = [
    "username",
    "account_name",
    "api_endpoint",
    "engine_name",
    "database_name",
    "password",
]


def test_config_get_set_single(fs: FakeFilesystem) -> None:
    """
    Test get/set/delete _password commands
    """
    fs.create_dir(user_config_dir())

    # set all to zero
    update_config(**dict(zip(ALL_CONFIG_PARAMS, [""] * len(ALL_CONFIG_PARAMS))))

    for param in ALL_CONFIG_PARAMS:
        value = f"{param}_secret_value"
        update_config(**dict({(param, value)}))

        config = read_config()
        assert param in config
        assert config[param] == value
        assert len(config) == 1

        update_config(**dict({(param, "")}))


def test_config_get_set_all(fs: FakeFilesystem) -> None:
    """
    Test get/set/delete _password commands
    """
    fs.create_dir(user_config_dir())

    # set all to zero
    update_config(**dict(zip(ALL_CONFIG_PARAMS, [""] * len(ALL_CONFIG_PARAMS))))
    update_config(
        username="username_value",
        account_name="account_name_value",
        api_endpoint="api_endpoint_value",
        engine_name="engine_name_value",
        database_name="database_name_value",
        password="password_value",
    )

    config = read_config()
    assert len(config) == 6
    assert config["username"] == "username_value"
    assert config["account_name"] == "account_name_value"
    assert config["api_endpoint"] == "api_endpoint_value"
    assert config["engine_name"] == "engine_name_value"
    assert config["database_name"] == "database_name_value"
    assert config["password"] == "password_value"


def test_construct_resource_manager_password(mocker: MockerFixture):
    rm = mocker.patch.object(ResourceManager, "__init__", return_value=None)

    construct_resource_manager(
        username="username",
        password="password",
        api_endpoint="endpoint.firebolt.io",
        account_name="firebolt",
    )
    rm.assert_called_once_with(
        Settings(
            user="username",
            password="password",
            default_region="",
            account_name="firebolt",
            server="endpoint.firebolt.io",
        )
<<<<<<< HEAD
    )

    assert read_config().get("token") == "some_new_token"


def test_construct_resource_manager_token(mocker: MockerFixture):
    update_config(token="old_token")

    rm = mocker.patch.object(ResourceManager, "__init__", return_value=None)

    construct_resource_manager(
        username="username",
        password="password",
        api_endpoint="endpoint.firebolt.io",
        account_name="firebolt",
    )
    rm.assert_called_once_with(
        Settings(
            access_token="old_token",
            default_region="",
            server="endpoint.firebolt.io",
            account_name="firebolt",
        )
    )

    assert read_config().get("token") == "old_token"


def test_database_get_default_engine_happy_path(
    configure_resource_manager: Sequence, mocker: MockerFixture
):
    rm, databases, database, engines, engine = configure_resource_manager

    rm.bindings = mocker.patch.object(ResourceManager, "bindings", create=True)
    _Engine = namedtuple("Engine", "engine_id is_default_engine")
    rm.bindings.get_many.return_value = [
        _Engine(11, False),
        _Engine(12, True),
        _Engine(13, False),
    ]

    get_default_database_engine(ResourceManager(), "database_name")

    engines.get.assert_called_once_with(12)
    databases.get_by_name.assert_called_once_with(name="database_name")


def test_database_get_default_engine_empty(
    configure_resource_manager: Sequence, mocker: MockerFixture
):
    rm, databases, database, engines, engine = configure_resource_manager

    rm.bindings = mocker.patch.object(ResourceManager, "bindings", create=True)
    namedtuple("Engine", "engine_id is_default_engine")
    rm.bindings.get_many.return_value = []

    with pytest.raises(FireboltError):
        get_default_database_engine(ResourceManager(), "database_name")

    databases.get_by_name.assert_called_once_with(name="database_name")


def test_database_get_default_engine_none(
    configure_resource_manager: Sequence, mocker: MockerFixture
):
    rm, databases, database, engines, engine = configure_resource_manager

    rm.bindings = mocker.patch.object(ResourceManager, "bindings", create=True)
    _Engine = namedtuple("Engine", "engine_id is_default_engine")
    rm.bindings.get_many.return_value = [
        _Engine(11, False),
        _Engine(12, False),
        _Engine(13, False),
    ]

    with pytest.raises(FireboltError):
        get_default_database_engine(ResourceManager(), "database_name")

    databases.get_by_name.assert_called_once_with(name="database_name")
=======
    )
>>>>>>> e38a3b34
<|MERGE_RESOLUTION|>--- conflicted
+++ resolved
@@ -167,33 +167,7 @@
             account_name="firebolt",
             server="endpoint.firebolt.io",
         )
-<<<<<<< HEAD
-    )
-
-    assert read_config().get("token") == "some_new_token"
-
-
-def test_construct_resource_manager_token(mocker: MockerFixture):
-    update_config(token="old_token")
-
-    rm = mocker.patch.object(ResourceManager, "__init__", return_value=None)
-
-    construct_resource_manager(
-        username="username",
-        password="password",
-        api_endpoint="endpoint.firebolt.io",
-        account_name="firebolt",
-    )
-    rm.assert_called_once_with(
-        Settings(
-            access_token="old_token",
-            default_region="",
-            server="endpoint.firebolt.io",
-            account_name="firebolt",
-        )
-    )
-
-    assert read_config().get("token") == "old_token"
+    )
 
 
 def test_database_get_default_engine_happy_path(
@@ -246,7 +220,4 @@
     with pytest.raises(FireboltError):
         get_default_database_engine(ResourceManager(), "database_name")
 
-    databases.get_by_name.assert_called_once_with(name="database_name")
-=======
-    )
->>>>>>> e38a3b34
+    databases.get_by_name.assert_called_once_with(name="database_name")