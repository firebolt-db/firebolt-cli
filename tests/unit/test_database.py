--- conflicted
+++ resolved
@@ -1,32 +1,20 @@
 import json
-<<<<<<< HEAD
 from collections import namedtuple
 from typing import Callable, Optional, Sequence
-=======
-from typing import Optional, Sequence
->>>>>>> ef178a65
 from unittest import mock
 
 import pytest
 from appdirs import user_config_dir
 from click.testing import CliRunner
-<<<<<<< HEAD
-from firebolt.common.exception import FireboltError
-=======
-from firebolt.common.exception import AttachedEngineInUseError
->>>>>>> ef178a65
+from firebolt.common.exception import AttachedEngineInUseError, FireboltError
 from firebolt.service.manager import ResourceManager
 from pyfakefs.fake_filesystem import FakeFilesystem
 from pytest_mock import MockerFixture
 
 from firebolt_cli.configure import configure
-<<<<<<< HEAD
-from firebolt_cli.database import create, list
+from firebolt_cli.database import create, drop, list
 
 Database = namedtuple("Database", "name description")
-=======
-from firebolt_cli.database import create, drop
->>>>>>> ef178a65
 
 
 @pytest.fixture(autouse=True)
@@ -126,7 +114,6 @@
         assert False, "not a valid json was in the output"
 
 
-<<<<<<< HEAD
 def databases_list_generic_workflow(
     mocker: MockerFixture,
     additional_parameters: Sequence[str],
@@ -224,7 +211,8 @@
 
     assert result.stderr != ""
     assert result.exit_code != 0
-=======
+
+
 def database_drop_generic_workflow(
     mocker: MockerFixture,
     additional_parameters: Sequence[str],
@@ -332,5 +320,4 @@
     database_mock.delete.assert_called_once_with()
 
     assert result.stderr != "", "cli should fail with an error message in stderr"
-    assert result.exit_code != 0, "non-zero exit code"
->>>>>>> ef178a65
+    assert result.exit_code != 0, "non-zero exit code"