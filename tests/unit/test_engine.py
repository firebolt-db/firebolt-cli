--- conflicted
+++ resolved
@@ -1,9 +1,5 @@
-<<<<<<< HEAD
 import unittest.mock
-from typing import Sequence
-=======
-from typing import Callable
->>>>>>> c5968170
+from typing import Callable, Sequence
 from unittest import mock
 
 import pytest
@@ -20,11 +16,7 @@
 from pytest_mock import MockerFixture
 
 from firebolt_cli.configure import configure
-<<<<<<< HEAD
-from firebolt_cli.engine import create, start
-=======
-from firebolt_cli.engine import start, stop
->>>>>>> c5968170
+from firebolt_cli.engine import create, start, stop
 
 
 @pytest.fixture(autouse=True)
@@ -199,7 +191,42 @@
     assert result.exit_code != 0, "cli was expected to fail, but it didn't"
 
 
-<<<<<<< HEAD
+def test_engine_stop_failed(mocker: MockerFixture) -> None:
+    """
+    Engine was in running state before starting,
+    but the state changed to the failed afterwards
+    """
+
+    result = engine_start_stop_generic(
+        stop,
+        mocker,
+        state_before_call=EngineStatusSummary.ENGINE_STATUS_SUMMARY_RUNNING,
+        state_after_call=EngineStatusSummary.ENGINE_STATUS_SUMMARY_FAILED,
+        nowait=False,
+        check_engine_stop_call=True,
+    )
+
+    assert result.stderr != "", "cli should fail, but stderr is empty"
+    assert result.exit_code != 0, "cli was expected to fail, but it didn't"
+
+
+def test_engine_stop_happy_path(mocker: MockerFixture) -> None:
+    """
+    Test the normal behavior of engine stopping
+    """
+
+    result = engine_start_stop_generic(
+        stop,
+        mocker,
+        state_before_call=EngineStatusSummary.ENGINE_STATUS_SUMMARY_RUNNING,
+        state_after_call=EngineStatusSummary.ENGINE_STATUS_SUMMARY_STOPPED,
+        nowait=False,
+        check_engine_stop_call=True,
+    )
+
+    assert result.exit_code == 0, "cli was expected to execute correctly, but it failed"
+
+
 @pytest.fixture()
 def configure_resource_manager(mocker: MockerFixture) -> ResourceManager:
     """
@@ -400,40 +427,4 @@
 
     assert result.stdout != "", ""
     assert result.stderr == "", ""
-    assert result.exit_code == 0, ""
-=======
-def test_engine_stop_failed(mocker: MockerFixture) -> None:
-    """
-    Engine was in running state before starting,
-    but the state changed to the failed afterwards
-    """
-
-    result = engine_start_stop_generic(
-        stop,
-        mocker,
-        state_before_call=EngineStatusSummary.ENGINE_STATUS_SUMMARY_RUNNING,
-        state_after_call=EngineStatusSummary.ENGINE_STATUS_SUMMARY_FAILED,
-        nowait=False,
-        check_engine_stop_call=True,
-    )
-
-    assert result.stderr != "", "cli should fail, but stderr is empty"
-    assert result.exit_code != 0, "cli was expected to fail, but it didn't"
-
-
-def test_engine_stop_happy_path(mocker: MockerFixture) -> None:
-    """
-    Test the normal behavior of engine stopping
-    """
-
-    result = engine_start_stop_generic(
-        stop,
-        mocker,
-        state_before_call=EngineStatusSummary.ENGINE_STATUS_SUMMARY_RUNNING,
-        state_after_call=EngineStatusSummary.ENGINE_STATUS_SUMMARY_STOPPED,
-        nowait=False,
-        check_engine_stop_call=True,
-    )
-
-    assert result.exit_code == 0, "cli was expected to execute correctly, but it failed"
->>>>>>> c5968170
+    assert result.exit_code == 0, ""