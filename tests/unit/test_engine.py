import unittest.mock
<<<<<<< HEAD
from typing import Callable, Sequence
=======
from typing import Callable, Optional, Sequence
>>>>>>> 84629339
from unittest import mock

import pytest
from appdirs import user_config_dir
from click.testing import CliRunner, Result
from firebolt.common.exception import FireboltError
from firebolt.service.manager import ResourceManager
from firebolt.service.types import (
    EngineStatusSummary,
    EngineType,
    WarmupMethod,
)
from pyfakefs.fake_filesystem import FakeFilesystem
from pytest_mock import MockerFixture

from firebolt_cli.configure import configure
<<<<<<< HEAD
from firebolt_cli.engine import create, start, status, stop, update
=======
from firebolt_cli.engine import create, drop, start, status, stop
>>>>>>> 84629339


@pytest.fixture(autouse=True)
def configure_cli(fs: FakeFilesystem) -> None:
    fs.create_dir(user_config_dir())
    runner = CliRunner()
    runner.invoke(
        configure,
        [
            "--username",
            "username",
            "--account-name",
            "account_name",
            "--database-name",
            "database_name",
            "--engine-name",
            "engine_name",
            "--api-endpoint",
            "api_endpoint",
        ],
        input="password",
    )


def test_engine_start_missing_name(mocker: MockerFixture) -> None:
    """
    Name is not provided the engine start command
    """
    result = CliRunner(mix_stderr=False).invoke(
        start,
        [],
    )

    assert result.stderr != "", "cli should fail, but stderr is empty"
    assert result.exit_code != 0, "cli was expected to fail, but it didn't"


def test_engine_start_not_found(mocker: MockerFixture) -> None:
    """
    Name of a non-existing engine is provided to the start engine command
    """
    rm = mocker.patch.object(ResourceManager, "__init__", return_value=None)
    engine_mock = mocker.patch.object(ResourceManager, "engines", create=True)
    engine_mock.get_by_name.side_effect = FireboltError("engine not found")

    result = CliRunner(mix_stderr=False).invoke(
        start, "--name not_existing_engine".split()
    )

    rm.assert_called_once()
    engine_mock.get_by_name.assert_called_once_with("not_existing_engine")

    assert result.stderr != "", "cli should fail, but stderr is empty"
    assert result.exit_code != 0, "cli was expected to fail, but it didn't"


def engine_start_stop_generic(
    command: Callable,
    mocker: MockerFixture,
    state_before_call: EngineStatusSummary,
    state_after_call: EngineStatusSummary,
    nowait: bool,
    check_engine_start_call: bool = False,
    check_engine_stop_call: bool = False,
) -> Result:
    """
    generic start/stop engine procedure check
    """
    rm = mocker.patch.object(ResourceManager, "__init__", return_value=None)
    engines_mock = mocker.patch.object(ResourceManager, "engines", create=True)

    engine_mock_before_call = mock.MagicMock()
    engine_mock_before_call.current_status_summary = (
        state_before_call  # EngineStatusSummary.ENGINE_STATUS_SUMMARY_STOPPED
    )
    engines_mock.get_by_name.return_value = engine_mock_before_call

    engine_mock_after_call = mock.MagicMock()
    engine_mock_after_call.current_status_summary = (
        state_after_call  # EngineStatusSummary.ENGINE_STATUS_SUMMARY_FAILED
    )
    engine_mock_before_call.start.return_value = engine_mock_after_call
    engine_mock_before_call.stop.return_value = engine_mock_after_call

    additional_parameters = ["--nowait"] if nowait else []

    result = CliRunner(mix_stderr=False).invoke(
        command,
        ["--name", "broken_engine"] + additional_parameters,
    )

    rm.assert_called_once()
    engines_mock.get_by_name.assert_called_once_with("broken_engine")

    if check_engine_start_call:
        engine_mock_before_call.start.assert_called_once_with(
            wait_for_startup=not nowait
        )
    if check_engine_stop_call:
        engine_mock_before_call.stop.assert_called_once_with(wait_for_stop=not nowait)

    return result


def test_engine_start_failed(mocker: MockerFixture) -> None:
    """
    Engine was in stopped state before starting,
    but didn't change the state to running after the start call
    """

    result = engine_start_stop_generic(
        start,
        mocker,
        state_before_call=EngineStatusSummary.ENGINE_STATUS_SUMMARY_STOPPED,
        state_after_call=EngineStatusSummary.ENGINE_STATUS_SUMMARY_FAILED,
        nowait=False,
        check_engine_start_call=True,
    )

    assert result.stderr != "", "cli should fail, but stderr is empty"
    assert result.exit_code != 0, "cli was expected to fail, but it didn't"


def test_engine_start_happy_path(mocker: MockerFixture) -> None:
    """
    Test the normal behavior
    """

    result = engine_start_stop_generic(
        start,
        mocker,
        state_before_call=EngineStatusSummary.ENGINE_STATUS_SUMMARY_STOPPED,
        state_after_call=EngineStatusSummary.ENGINE_STATUS_SUMMARY_RUNNING,
        nowait=False,
        check_engine_start_call=True,
    )

    assert result.exit_code == 0, "cli was expected to execute correctly, but it failed"


def test_engine_start_happy_path_nowait(mocker: MockerFixture) -> None:
    """
    Test normal behavior with nowait parameter
    """
    result = engine_start_stop_generic(
        start,
        mocker,
        state_before_call=EngineStatusSummary.ENGINE_STATUS_SUMMARY_STOPPED,
        state_after_call=EngineStatusSummary.ENGINE_STATUS_SUMMARY_STARTING,
        nowait=True,
        check_engine_start_call=True,
    )

    assert result.exit_code == 0, "cli was expected to execute correctly, but it failed"


def test_engine_start_wrong_state(mocker: MockerFixture) -> None:
    """
    Name of a non-existing engine is provided to the start engine command
    """
    result = engine_start_stop_generic(
        start,
        mocker,
        state_before_call=EngineStatusSummary.ENGINE_STATUS_SUMMARY_STARTING,
        state_after_call=EngineStatusSummary.ENGINE_STATUS_SUMMARY_STARTING,
        nowait=True,
        check_engine_start_call=False,
    )

    assert result.stderr != "", "cli should fail, but stderr is empty"
    assert result.exit_code != 0, "cli was expected to fail, but it didn't"


def test_engine_stop_failed(mocker: MockerFixture) -> None:
    """
    Engine was in running state before starting,
    but the state changed to the failed afterwards
    """

    result = engine_start_stop_generic(
        stop,
        mocker,
        state_before_call=EngineStatusSummary.ENGINE_STATUS_SUMMARY_RUNNING,
        state_after_call=EngineStatusSummary.ENGINE_STATUS_SUMMARY_FAILED,
        nowait=False,
        check_engine_stop_call=True,
    )

    assert result.stderr != "", "cli should fail, but stderr is empty"
    assert result.exit_code != 0, "cli was expected to fail, but it didn't"


def test_engine_stop_happy_path(mocker: MockerFixture) -> None:
    """
    Test the normal behavior of engine stopping
    """

    result = engine_start_stop_generic(
        stop,
        mocker,
        state_before_call=EngineStatusSummary.ENGINE_STATUS_SUMMARY_RUNNING,
        state_after_call=EngineStatusSummary.ENGINE_STATUS_SUMMARY_STOPPED,
        nowait=False,
        check_engine_stop_call=True,
    )

    assert result.exit_code == 0, "cli was expected to execute correctly, but it failed"


@pytest.fixture()
def configure_resource_manager(mocker: MockerFixture) -> ResourceManager:
    """
    Configure resource manager mock
    """
    rm = mocker.patch.object(ResourceManager, "__init__", return_value=None)
    databases_mock = mocker.patch.object(ResourceManager, "databases", create=True)
    engines_mock = mocker.patch.object(ResourceManager, "engines", create=True)
<<<<<<< HEAD
    mocker.patch.object(ResourceManager, "engine_revisions", create=True)
    mocker.patch.object(ResourceManager, "instance_types", create=True)
=======
>>>>>>> 84629339

    database_mock = unittest.mock.MagicMock()
    databases_mock.get_by_name.return_value = database_mock

    engine_mock = unittest.mock.MagicMock()
    engines_mock.create.return_value = engine_mock
<<<<<<< HEAD
    engines_mock.get_by_name.return_value = engine_mock
=======
>>>>>>> 84629339

    yield rm, databases_mock, database_mock, engines_mock, engine_mock

    rm.assert_called_once()


def test_engine_create_happy_path(
    mocker: MockerFixture, configure_resource_manager: Sequence
) -> None:
    """
    Test engine create standard workflow
    """
    rm, databases_mock, database_mock, engines_mock, _ = configure_resource_manager

    result = CliRunner(mix_stderr=False).invoke(
        create,
        [
            "--name",
            "engine_name",
            "--database_name",
            "database_name",
            "--spec",
            "C1",
            "--region",
            "us-east-1",
        ],
    )

    databases_mock.get_by_name.assert_called_once()
    engines_mock.create.assert_called_once()

    database_mock.attach_to_engine.assert_called_once()

    assert result.stdout != "", ""
    assert result.stderr == "", ""
    assert result.exit_code == 0, ""


def test_engine_create_database_not_found(configure_resource_manager: Sequence) -> None:
    """
    Test creation of engine if the database it is attached to doesn't exist
    """
    rm, databases_mock, _, engines_mock, _ = configure_resource_manager

    databases_mock.get_by_name.side_effect = FireboltError("database not found")

    result = CliRunner(mix_stderr=False).invoke(
        create,
        [
            "--name",
            "engine_name",
            "--database_name",
            "database_name",
            "--spec",
            "C1",
            "--region",
            "us-east-1",
        ],
    )

    databases_mock.get_by_name.assert_called_once()
    engines_mock.create.assert_not_called()

    databases_mock.attach_to_engine.assert_not_called()

    assert result.stderr != "", ""
    assert result.exit_code != 0, ""


def test_engine_create_name_taken(configure_resource_manager: Sequence) -> None:
    """
    Test creation of engine if the engine name is already taken
    """
    rm, databases_mock, _, engines_mock, _ = configure_resource_manager
    engines_mock.create.side_effect = FireboltError("engine name already exists")

    result = CliRunner(mix_stderr=False).invoke(
        create,
        [
            "--name",
            "engine_name",
            "--database_name",
            "database_name",
            "--spec",
            "C1",
            "--region",
            "us-east-1",
        ],
    )

    databases_mock.get_by_name.assert_called_once()
    engines_mock.create.assert_called_once()

    databases_mock.attach_to_engine.assert_not_called()

    assert result.stderr != "", ""
    assert result.exit_code != 0, ""


def test_engine_create_binding_failed(configure_resource_manager: Sequence) -> None:
    """
    Test creation of engine if for some reason binding failed;
    Check, that the database deletion was requested
    """
    (
        rm,
        databases_mock,
        database_mock,
        engines_mock,
        engine_mock,
    ) = configure_resource_manager

    database_mock.attach_to_engine.side_effect = FireboltError("binding failed")

    result = CliRunner(mix_stderr=False).invoke(
        create,
        [
            "--name",
            "engine_name",
            "--database_name",
            "database_name",
            "--spec",
            "C1",
            "--region",
            "us-east-1",
        ],
    )

    databases_mock.get_by_name.assert_called_once()
    engines_mock.create.assert_called_once()

    engine_mock.delete.assert_called_once()
    databases_mock.attach_to_engine.assert_not_called()

    assert result.stderr != "", ""
    assert result.exit_code != 0, ""


def test_engine_create_happy_path_optional_parameters(
    configure_resource_manager: Sequence,
) -> None:
    """
    Test engine create standard workflow with all optional parameters
    """
<<<<<<< HEAD
    (
        rm,
        databases_mock,
        database_mock,
        engines_mock,
        engine_mock,
    ) = configure_resource_manager
=======
    rm, databases_mock, database_mock, engines_mock, _ = configure_resource_manager
>>>>>>> 84629339

    result = CliRunner(mix_stderr=False).invoke(
        create,
        [
            "--name",
            "engine_name",
            "--database_name",
            "database_name",
            "--spec",
            "C1",
            "--region",
            "us-east-2",
            "--description",
            "test_description",
            "--type",
            "rw",
            "--scale",
            "23",
            "--auto_stop",
            "893",
            "--warmup",
            "all",
        ],
    )

<<<<<<< HEAD
    databases_mock.get_by_name.assert_called_once_with(name="database_name")
=======
    databases_mock.get_by_name.assert_called_once()
>>>>>>> 84629339
    engines_mock.create.assert_called_once_with(
        name="engine_name",
        spec="C1",
        region="us-east-2",
        engine_type=EngineType.GENERAL_PURPOSE,
        scale=23,
        auto_stop=893,
        warmup=WarmupMethod.PRELOAD_ALL_DATA,
        description="test_description",
    )

<<<<<<< HEAD
    database_mock.attach_to_engine.assert_called_once_with(
        engine=engine_mock, is_default_engine=True
    )
=======
    database_mock.attach_to_engine.assert_called_once()
>>>>>>> 84629339

    assert result.stdout != "", ""
    assert result.stderr == "", ""
    assert result.exit_code == 0, ""


def test_engine_status_not_found(mocker: MockerFixture) -> None:
    """
    Test engine status, engine was not found
    """
    rm = mocker.patch.object(ResourceManager, "__init__", return_value=None)
    engines_mock = mocker.patch.object(ResourceManager, "engines", create=True)
    engines_mock.get_by_name.side_effect = FireboltError("engine not found")

    result = CliRunner(mix_stderr=False).invoke(
        status, "--name non_existing_engine".split()
    )

    engines_mock.get_by_name.assert_called_once_with(name="non_existing_engine")
    rm.assert_called_once()

    assert result.stderr != ""
    assert result.exit_code != 0


def test_engine_status(mocker: MockerFixture) -> None:
    """
    Test engine status general workflow
    """
    rm = mocker.patch.object(ResourceManager, "__init__", return_value=None)
    engines_mock = mocker.patch.object(ResourceManager, "engines", create=True)
    engine_mock = mock.MagicMock()
    engine_mock.current_status_summary = "engine running"
    engines_mock.get_by_name.return_value = engine_mock

    result = CliRunner(mix_stderr=False).invoke(status, "--name engine_name".split())

    engines_mock.get_by_name.assert_called_once_with(name="engine_name")
    rm.assert_called_once()

    assert "engine running" in result.stdout
    assert result.stderr == ""
    assert result.exit_code == 0


<<<<<<< HEAD
def generic_engine_update(configure_resource_manager: Sequence, parameters: str):
    """
    Test engine create standard workflow with all optional parameters
    """
    (
        rm,
        databases_mock,
        database_mock,
        engines_mock,
        engine_mock,
    ) = configure_resource_manager
    engine_mock.update.return_value = engine_mock

    result = CliRunner(mix_stderr=False).invoke(update, parameters.split())

    engines_mock.get_by_name.assert_called_once_with(name="engine_name")

    assert result.stdout != "", ""
    assert result.stderr == "", ""
    assert result.exit_code == 0, ""

    return engine_mock


def test_engine_update_all_parameters(
    configure_resource_manager: Sequence,
) -> None:
    """
    Test engine create standard workflow with all optional parameters
    """

    engine_mock = generic_engine_update(
        configure_resource_manager,
        "--name engine_name --new_engine_name name_of_the_new_engine "
        "--spec C1 --description test_description "
        "--type rw --scale 23 --auto_stop 893 --warmup all",
    )

    engine_mock.update.assert_called_once_with(
        name="name_of_the_new_engine",
        spec="C1",
        engine_type=EngineType.GENERAL_PURPOSE,
        scale=23,
        auto_stop=893,
        warmup=WarmupMethod.PRELOAD_ALL_DATA,
        description="test_description",
    )


def test_engine_update_subset_parameters1(
    configure_resource_manager: Sequence,
) -> None:
    """
    Test engine create standard workflow with a subset of parameters:
     (new_engine_name, description, scale, warmup)
    """

    engine_mock = generic_engine_update(
        configure_resource_manager,
        "--name engine_name --new_engine_name name_of_the_new_engine "
        "--description test_description --scale 42 --warmup ind",
    )

    engine_mock.update.assert_called_once_with(
        name="name_of_the_new_engine",
        spec=None,
        description="test_description",
        engine_type=None,
        scale=42,
        auto_stop=None,
        warmup=WarmupMethod.PRELOAD_INDEXES,
    )


def test_engine_update_subset_parameters2(
    configure_resource_manager: Sequence,
) -> None:
    """
    Test engine create standard workflow with a subset of parameters:
     (spec, type, auto_stop)
    """

    engine_mock = generic_engine_update(
        configure_resource_manager,
        "--name engine_name --spec i3.xlarge --type ro --auto_stop 8393",
    )

    engine_mock.update.assert_called_once_with(
        name=None,
        spec="i3.xlarge",
        description=None,
        engine_type=EngineType.DATA_ANALYTICS,
        scale=None,
        auto_stop=8393,
        warmup=None,
    )


def test_engine_update_not_exists(configure_resource_manager: Sequence) -> None:
    """
    Test engine update, engine not exists
    """
    (
        rm,
        databases_mock,
        database_mock,
        engines_mock,
        engine_mock,
    ) = configure_resource_manager
    engines_mock.get_by_name.side_effect = FireboltError("engine doesn't exist")

    result = CliRunner(mix_stderr=False).invoke(
        update,
        "--name engine_name --warmup all".split(),
    )

    engines_mock.get_by_name.assert_called_once_with(name="engine_name")

    assert result.stdout == "", ""
    assert "engine doesn't exist" in result.stderr, ""
    assert result.exit_code != 0, ""


def test_engine_no_parameters_passed() -> None:
    """
    Test engine update, no parameters are passed for the update
    """

    result = CliRunner(mix_stderr=False).invoke(
        update,
        "--name engine_name".split(),
    )

    assert result.stdout == "", ""
    assert "Nothing to update" in result.stderr, ""
    assert result.exit_code != 0, ""
=======
def engine_drop_generic_workflow(
    mocker: MockerFixture,
    additional_parameters: Sequence[str],
    input: Optional[str],
    delete_should_be_called: bool,
) -> None:

    rm = mocker.patch.object(ResourceManager, "__init__", return_value=None)
    engines_mock = mocker.patch.object(ResourceManager, "engines", create=True)

    engine_mock = mocker.MagicMock()
    engines_mock.get_by_name.return_value = engine_mock

    result = CliRunner(mix_stderr=False).invoke(
        drop,
        [
            "--name",
            "to_drop_engine_name",
        ]
        + additional_parameters,
        input=input,
    )

    rm.assert_called_once()
    engines_mock.get_by_name.assert_called_once_with(name="to_drop_engine_name")
    if delete_should_be_called:
        engine_mock.delete.assert_called_once_with()

    assert result.exit_code == 0, "non-zero exit code"


def test_engine_drop(mocker: MockerFixture) -> None:
    """
    Happy path, deletion of existing engine without confirmation prompt
    """
    engine_drop_generic_workflow(
        mocker,
        additional_parameters=["--yes"],
        input=None,
        delete_should_be_called=True,
    )


def test_engine_drop_prompt_yes(mocker: MockerFixture) -> None:
    """
    Happy path, deletion of existing database with confirmation prompt
    """
    engine_drop_generic_workflow(
        mocker, additional_parameters=[], input="yes", delete_should_be_called=True
    )


def test_engine_drop_prompt_no(mocker: MockerFixture) -> None:
    """
    Happy path, deletion of existing database with confirmation prompt, and user rejects
    """
    engine_drop_generic_workflow(
        mocker, additional_parameters=[], input="no", delete_should_be_called=False
    )


def test_engine_drop_not_found(mocker: MockerFixture) -> None:
    """
    Trying to drop the database, if the database is not found by name
    """
    rm = mocker.patch.object(ResourceManager, "__init__", return_value=None)
    engines_mock = mocker.patch.object(ResourceManager, "engines", create=True)

    engines_mock.get_by_name.side_effect = RuntimeError("engine not found")

    result = CliRunner(mix_stderr=False).invoke(
        drop, "--name to_drop_engine_name".split()
    )

    rm.assert_called_once()
    engines_mock.get_by_name.assert_called_once_with(name="to_drop_engine_name")

    assert result.stderr != "", "cli should fail with an error message in stderr"
    assert result.exit_code != 0, "non-zero exit code"
>>>>>>> 84629339
<|MERGE_RESOLUTION|>--- conflicted
+++ resolved
@@ -1,9 +1,5 @@
 import unittest.mock
-<<<<<<< HEAD
-from typing import Callable, Sequence
-=======
 from typing import Callable, Optional, Sequence
->>>>>>> 84629339
 from unittest import mock
 
 import pytest
@@ -20,11 +16,7 @@
 from pytest_mock import MockerFixture
 
 from firebolt_cli.configure import configure
-<<<<<<< HEAD
-from firebolt_cli.engine import create, start, status, stop, update
-=======
-from firebolt_cli.engine import create, drop, start, status, stop
->>>>>>> 84629339
+from firebolt_cli.engine import create, drop, start, status, stop, update
 
 
 @pytest.fixture(autouse=True)
@@ -242,30 +234,22 @@
     rm = mocker.patch.object(ResourceManager, "__init__", return_value=None)
     databases_mock = mocker.patch.object(ResourceManager, "databases", create=True)
     engines_mock = mocker.patch.object(ResourceManager, "engines", create=True)
-<<<<<<< HEAD
     mocker.patch.object(ResourceManager, "engine_revisions", create=True)
     mocker.patch.object(ResourceManager, "instance_types", create=True)
-=======
->>>>>>> 84629339
 
     database_mock = unittest.mock.MagicMock()
     databases_mock.get_by_name.return_value = database_mock
 
     engine_mock = unittest.mock.MagicMock()
     engines_mock.create.return_value = engine_mock
-<<<<<<< HEAD
     engines_mock.get_by_name.return_value = engine_mock
-=======
->>>>>>> 84629339
 
     yield rm, databases_mock, database_mock, engines_mock, engine_mock
 
     rm.assert_called_once()
 
 
-def test_engine_create_happy_path(
-    mocker: MockerFixture, configure_resource_manager: Sequence
-) -> None:
+def test_engine_create_happy_path(configure_resource_manager: Sequence) -> None:
     """
     Test engine create standard workflow
     """
@@ -276,7 +260,7 @@
         [
             "--name",
             "engine_name",
-            "--database_name",
+            "--database-name",
             "database_name",
             "--spec",
             "C1",
@@ -308,7 +292,7 @@
         [
             "--name",
             "engine_name",
-            "--database_name",
+            "--database-name",
             "database_name",
             "--spec",
             "C1",
@@ -338,7 +322,7 @@
         [
             "--name",
             "engine_name",
-            "--database_name",
+            "--database-name",
             "database_name",
             "--spec",
             "C1",
@@ -376,7 +360,7 @@
         [
             "--name",
             "engine_name",
-            "--database_name",
+            "--database-name",
             "database_name",
             "--spec",
             "C1",
@@ -401,7 +385,6 @@
     """
     Test engine create standard workflow with all optional parameters
     """
-<<<<<<< HEAD
     (
         rm,
         databases_mock,
@@ -409,16 +392,13 @@
         engines_mock,
         engine_mock,
     ) = configure_resource_manager
-=======
-    rm, databases_mock, database_mock, engines_mock, _ = configure_resource_manager
->>>>>>> 84629339
 
     result = CliRunner(mix_stderr=False).invoke(
         create,
         [
             "--name",
             "engine_name",
-            "--database_name",
+            "--database-name",
             "database_name",
             "--spec",
             "C1",
@@ -430,18 +410,14 @@
             "rw",
             "--scale",
             "23",
-            "--auto_stop",
+            "--auto-stop",
             "893",
             "--warmup",
             "all",
         ],
     )
 
-<<<<<<< HEAD
     databases_mock.get_by_name.assert_called_once_with(name="database_name")
-=======
-    databases_mock.get_by_name.assert_called_once()
->>>>>>> 84629339
     engines_mock.create.assert_called_once_with(
         name="engine_name",
         spec="C1",
@@ -453,13 +429,9 @@
         description="test_description",
     )
 
-<<<<<<< HEAD
     database_mock.attach_to_engine.assert_called_once_with(
         engine=engine_mock, is_default_engine=True
     )
-=======
-    database_mock.attach_to_engine.assert_called_once()
->>>>>>> 84629339
 
     assert result.stdout != "", ""
     assert result.stderr == "", ""
@@ -505,7 +477,6 @@
     assert result.exit_code == 0
 
 
-<<<<<<< HEAD
 def generic_engine_update(configure_resource_manager: Sequence, parameters: str):
     """
     Test engine create standard workflow with all optional parameters
@@ -541,7 +512,7 @@
         configure_resource_manager,
         "--name engine_name --new_engine_name name_of_the_new_engine "
         "--spec C1 --description test_description "
-        "--type rw --scale 23 --auto_stop 893 --warmup all",
+        "--type rw --scale 23 --auto-stop 893 --warmup all",
     )
 
     engine_mock.update.assert_called_once_with(
@@ -590,7 +561,7 @@
 
     engine_mock = generic_engine_update(
         configure_resource_manager,
-        "--name engine_name --spec i3.xlarge --type ro --auto_stop 8393",
+        "--name engine_name --spec i3.xlarge --type ro --auto-stop 8393",
     )
 
     engine_mock.update.assert_called_once_with(
@@ -642,7 +613,8 @@
     assert result.stdout == "", ""
     assert "Nothing to update" in result.stderr, ""
     assert result.exit_code != 0, ""
-=======
+
+
 def engine_drop_generic_workflow(
     mocker: MockerFixture,
     additional_parameters: Sequence[str],
@@ -721,5 +693,4 @@
     engines_mock.get_by_name.assert_called_once_with(name="to_drop_engine_name")
 
     assert result.stderr != "", "cli should fail with an error message in stderr"
-    assert result.exit_code != 0, "non-zero exit code"
->>>>>>> 84629339
+    assert result.exit_code != 0, "non-zero exit code"