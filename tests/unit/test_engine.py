<<<<<<< HEAD
from typing import Callable, Sequence
=======
import json
import unittest.mock
from collections import namedtuple
from typing import Callable, Optional, Sequence
>>>>>>> e67e6acd
from unittest import mock

import pytest
from click.testing import CliRunner, Result
from firebolt.common.exception import FireboltError
<<<<<<< HEAD
=======
from firebolt.service.manager import ResourceManager
>>>>>>> e67e6acd
from firebolt.service.types import (
    EngineStatusSummary,
    EngineType,
    WarmupMethod,
)
<<<<<<< HEAD
from pytest_mock import MockerFixture

from firebolt_cli.engine import create, start, status, stop
=======
from pyfakefs.fake_filesystem import FakeFilesystem
from pytest_mock import MockerFixture

from firebolt_cli.configure import configure
from firebolt_cli.engine import (
    create,
    drop,
    list,
    restart,
    start,
    status,
    stop,
)
>>>>>>> e67e6acd


@pytest.fixture(autouse=True)
def configure_cli_autouse(configure_cli: Callable) -> None:
    configure_cli()


def test_engine_start_missing_name() -> None:
    """
    Name is not provided the engine start command
    """
    result = CliRunner(mix_stderr=False).invoke(
        start,
        [],
    )

    assert result.stderr != "", "cli should fail, but stderr is empty"
    assert result.exit_code != 0, "cli was expected to fail, but it didn't"


def test_engine_start_not_found(configure_resource_manager: Sequence) -> None:
    """
    Name of a non-existing engine is provided to the start engine command
    """
    rm, _, _, engines_mock, _ = configure_resource_manager

    engines_mock.get_by_name.side_effect = FireboltError("engine not found")

    result = CliRunner(mix_stderr=False).invoke(
        start, "--name not_existing_engine".split()
    )

<<<<<<< HEAD
    engines_mock.get_by_name.assert_called_once_with("not_existing_engine")
=======
    rm.assert_called_once()
    engine_mock.get_by_name.assert_called_once_with(name="not_existing_engine")
>>>>>>> e67e6acd

    assert result.stderr != "", "cli should fail, but stderr is empty"
    assert result.exit_code != 0, "cli was expected to fail, but it didn't"


def engine_start_stop_generic(
    command: Callable,
    configure_resource_manager: Sequence,
    state_before_call: EngineStatusSummary,
    state_after_call: EngineStatusSummary,
    nowait: bool,
    check_engine_start_call: bool = False,
    check_engine_restart_call: bool = False,
    check_engine_stop_call: bool = False,
) -> Result:
    """
    generic start/stop engine procedure check
    """
    rm, _, _, engines_mock, engine_mock = configure_resource_manager

    engines_mock.get_by_name.return_value = engine_mock
    engine_mock.current_status_summary = state_before_call

    engine_mock_after_call = mock.MagicMock()
<<<<<<< HEAD
    engine_mock_after_call.current_status_summary = state_after_call

    engine_mock.start.return_value = engine_mock_after_call
    engine_mock.stop.return_value = engine_mock_after_call
=======
    engine_mock_after_call.current_status_summary = (
        state_after_call  # EngineStatusSummary.ENGINE_STATUS_SUMMARY_FAILED
    )
    engine_mock_before_call.start.return_value = engine_mock_after_call
    engine_mock_before_call.restart.return_value = engine_mock_after_call
    engine_mock_before_call.stop.return_value = engine_mock_after_call
>>>>>>> e67e6acd

    additional_parameters = ["--nowait"] if nowait else []

    result = CliRunner(mix_stderr=False).invoke(
        command,
        ["--name", "engine_name"] + additional_parameters,
    )

    rm.assert_called_once()
<<<<<<< HEAD
    engines_mock.get_by_name.assert_called_once_with("engine_name")
=======
    engines_mock.get_by_name.assert_called_once_with(name="broken_engine")
>>>>>>> e67e6acd

    if check_engine_start_call:
        engine_mock.start.assert_called_once_with(wait_for_startup=not nowait)
    if check_engine_stop_call:
        engine_mock.stop.assert_called_once_with(wait_for_stop=not nowait)

    if check_engine_restart_call:
        engine_mock_before_call.restart.assert_called_once_with(
            wait_for_startup=not nowait
        )

    return result


def test_engine_start_failed(configure_resource_manager: Sequence) -> None:
    """
    Engine was in stopped state before starting,
    but didn't change the state to running after the start call
    """

    result = engine_start_stop_generic(
        start,
        configure_resource_manager,
        state_before_call=EngineStatusSummary.ENGINE_STATUS_SUMMARY_STOPPED,
        state_after_call=EngineStatusSummary.ENGINE_STATUS_SUMMARY_FAILED,
        nowait=False,
        check_engine_start_call=True,
    )

    assert result.stderr != "", "cli should fail, but stderr is empty"
    assert result.exit_code != 0, "cli was expected to fail, but it didn't"


def test_engine_start_happy_path(configure_resource_manager: Sequence) -> None:
    """
    Test the normal behavior
    """

    result = engine_start_stop_generic(
        start,
        configure_resource_manager,
        state_before_call=EngineStatusSummary.ENGINE_STATUS_SUMMARY_STOPPED,
        state_after_call=EngineStatusSummary.ENGINE_STATUS_SUMMARY_RUNNING,
        nowait=False,
        check_engine_start_call=True,
    )

    assert result.exit_code == 0, "cli was expected to execute correctly, but it failed"


def test_engine_start_happy_path_nowait(configure_resource_manager: Sequence) -> None:
    """
    Test normal behavior with nowait parameter
    """
    result = engine_start_stop_generic(
        start,
        configure_resource_manager,
        state_before_call=EngineStatusSummary.ENGINE_STATUS_SUMMARY_STOPPED,
        state_after_call=EngineStatusSummary.ENGINE_STATUS_SUMMARY_STARTING,
        nowait=True,
        check_engine_start_call=True,
    )

    assert result.exit_code == 0, "cli was expected to execute correctly, but it failed"


def test_engine_start_wrong_state(configure_resource_manager: Sequence) -> None:
    """
    Name of a non-existing engine is provided to the start engine command
    """
    result = engine_start_stop_generic(
        start,
        configure_resource_manager,
        state_before_call=EngineStatusSummary.ENGINE_STATUS_SUMMARY_STARTING,
        state_after_call=EngineStatusSummary.ENGINE_STATUS_SUMMARY_STARTING,
        nowait=True,
        check_engine_start_call=False,
    )

    assert result.stderr != "", "cli should fail, but stderr is empty"
    assert result.exit_code != 0, "cli was expected to fail, but it didn't"


def test_engine_stop_failed(configure_resource_manager: Sequence) -> None:
    """
    Engine was in running state before starting,
    but the state changed to the failed afterwards
    """

    result = engine_start_stop_generic(
        stop,
        configure_resource_manager,
        state_before_call=EngineStatusSummary.ENGINE_STATUS_SUMMARY_RUNNING,
        state_after_call=EngineStatusSummary.ENGINE_STATUS_SUMMARY_FAILED,
        nowait=False,
        check_engine_stop_call=True,
    )

    assert result.stderr != "", "cli should fail, but stderr is empty"
    assert result.exit_code != 0, "cli was expected to fail, but it didn't"


def test_engine_stop_happy_path(configure_resource_manager: Sequence) -> None:
    """
    Test the normal behavior of engine stopping
    """

    result = engine_start_stop_generic(
        stop,
        configure_resource_manager,
        state_before_call=EngineStatusSummary.ENGINE_STATUS_SUMMARY_RUNNING,
        state_after_call=EngineStatusSummary.ENGINE_STATUS_SUMMARY_STOPPED,
        nowait=False,
        check_engine_stop_call=True,
    )

    assert result.exit_code == 0, "cli was expected to execute correctly, but it failed"


<<<<<<< HEAD
def test_engine_status_not_found(configure_resource_manager: Sequence) -> None:
    rm, _, _, engines_mock, _ = configure_resource_manager

=======
@pytest.fixture()
def configure_resource_manager(mocker: MockerFixture) -> ResourceManager:
    """
    Configure resource manager mock
    """
    rm = mocker.patch.object(ResourceManager, "__init__", return_value=None)
    databases_mock = mocker.patch.object(ResourceManager, "databases", create=True)
    engines_mock = mocker.patch.object(ResourceManager, "engines", create=True)

    database_mock = unittest.mock.MagicMock()
    databases_mock.get_by_name.return_value = database_mock

    engine_mock = unittest.mock.MagicMock()
    engines_mock.create.return_value = engine_mock

    yield rm, databases_mock, database_mock, engines_mock, engine_mock

    rm.assert_called_once()


def test_engine_create_happy_path(
    mocker: MockerFixture, configure_resource_manager: Sequence
) -> None:
    """
    Test engine create standard workflow
    """
    rm, databases_mock, database_mock, engines_mock, _ = configure_resource_manager

    result = CliRunner(mix_stderr=False).invoke(
        create,
        [
            "--name",
            "engine_name",
            "--database_name",
            "database_name",
            "--spec",
            "C1",
            "--region",
            "us-east-1",
        ],
    )

    databases_mock.get_by_name.assert_called_once()
    engines_mock.create.assert_called_once()

    database_mock.attach_to_engine.assert_called_once()

    assert result.stdout != "", ""
    assert result.stderr == "", ""
    assert result.exit_code == 0, ""


def test_engine_create_database_not_found(configure_resource_manager: Sequence) -> None:
    """
    Test creation of engine if the database it is attached to doesn't exist
    """
    rm, databases_mock, _, engines_mock, _ = configure_resource_manager

    databases_mock.get_by_name.side_effect = FireboltError("database not found")

    result = CliRunner(mix_stderr=False).invoke(
        create,
        [
            "--name",
            "engine_name",
            "--database_name",
            "database_name",
            "--spec",
            "C1",
            "--region",
            "us-east-1",
        ],
    )

    databases_mock.get_by_name.assert_called_once()
    engines_mock.create.assert_not_called()

    databases_mock.attach_to_engine.assert_not_called()

    assert result.stderr != "", ""
    assert result.exit_code != 0, ""


def test_engine_create_name_taken(configure_resource_manager: Sequence) -> None:
    """
    Test creation of engine if the engine name is already taken
    """
    rm, databases_mock, _, engines_mock, _ = configure_resource_manager
    engines_mock.create.side_effect = FireboltError("engine name already exists")

    result = CliRunner(mix_stderr=False).invoke(
        create,
        [
            "--name",
            "engine_name",
            "--database_name",
            "database_name",
            "--spec",
            "C1",
            "--region",
            "us-east-1",
        ],
    )

    databases_mock.get_by_name.assert_called_once()
    engines_mock.create.assert_called_once()

    databases_mock.attach_to_engine.assert_not_called()

    assert result.stderr != "", ""
    assert result.exit_code != 0, ""


def test_engine_create_binding_failed(configure_resource_manager: Sequence) -> None:
    """
    Test creation of engine if for some reason binding failed;
    Check, that the database deletion was requested
    """
    (
        rm,
        databases_mock,
        database_mock,
        engines_mock,
        engine_mock,
    ) = configure_resource_manager

    database_mock.attach_to_engine.side_effect = FireboltError("binding failed")

    result = CliRunner(mix_stderr=False).invoke(
        create,
        [
            "--name",
            "engine_name",
            "--database_name",
            "database_name",
            "--spec",
            "C1",
            "--region",
            "us-east-1",
        ],
    )

    databases_mock.get_by_name.assert_called_once()
    engines_mock.create.assert_called_once()

    engine_mock.delete.assert_called_once()
    databases_mock.attach_to_engine.assert_not_called()

    assert result.stderr != "", ""
    assert result.exit_code != 0, ""


def test_engine_create_happy_path_optional_parameters(
    configure_resource_manager: Sequence,
) -> None:
    """
    Test engine create standard workflow with all optional parameters
    """
    (
        rm,
        databases_mock,
        database_mock,
        engines_mock,
        engine_mock,
    ) = configure_resource_manager

    result = CliRunner(mix_stderr=False).invoke(
        create,
        [
            "--name",
            "engine_name",
            "--database_name",
            "database_name",
            "--spec",
            "C1",
            "--region",
            "us-east-2",
            "--description",
            "test_description",
            "--type",
            "rw",
            "--scale",
            "23",
            "--auto_stop",
            "893",
            "--warmup",
            "all",
        ],
    )

    databases_mock.get_by_name.assert_called_once_with(name="database_name")
    engines_mock.create.assert_called_once_with(
        name="engine_name",
        spec="C1",
        region="us-east-2",
        engine_type=EngineType.GENERAL_PURPOSE,
        scale=23,
        auto_stop=893,
        warmup=WarmupMethod.PRELOAD_ALL_DATA,
        description="test_description",
    )

    database_mock.attach_to_engine.assert_called_once_with(
        engine=engine_mock, is_default_engine=True
    )

    assert result.stdout != "", ""
    assert result.stderr == "", ""
    assert result.exit_code == 0, ""


def test_engine_status_not_found(mocker: MockerFixture) -> None:
    rm = mocker.patch.object(ResourceManager, "__init__", return_value=None)
    engines_mock = mocker.patch.object(ResourceManager, "engines", create=True)
>>>>>>> e67e6acd
    engines_mock.get_by_name.side_effect = FireboltError("engine not found")

    result = CliRunner(mix_stderr=False).invoke(
        status, "--name non_existing_engine".split()
    )

    engines_mock.get_by_name.assert_called_once_with(name="non_existing_engine")

    assert result.stderr != ""
    assert result.exit_code != 0


<<<<<<< HEAD
def test_engine_status(configure_resource_manager: Sequence) -> None:
    (
        rm,
        databases_mock,
        database_mock,
        engines_mock,
        engine_mock,
    ) = configure_resource_manager

    engine_mock.current_status_summary = "engine running"
=======
def test_engine_status(mocker: MockerFixture) -> None:
    rm = mocker.patch.object(ResourceManager, "__init__", return_value=None)
    engines_mock = mocker.patch.object(ResourceManager, "engines", create=True)
    engine_mock = mock.MagicMock()
    engine_mock.current_status_summary.name = "engine running"
>>>>>>> e67e6acd
    engines_mock.get_by_name.return_value = engine_mock

    result = CliRunner(mix_stderr=False).invoke(status, "--name engine_name".split())

    engines_mock.get_by_name.assert_called_once_with(name="engine_name")

    assert "engine running" in result.stdout
    assert result.stderr == ""
    assert result.exit_code == 0


<<<<<<< HEAD
def test_engine_create_happy_path(
    mocker: MockerFixture, configure_resource_manager: Sequence
) -> None:
    """
    Test engine create standard workflow
    """
    rm, databases_mock, database_mock, engines_mock, _ = configure_resource_manager

    result = CliRunner(mix_stderr=False).invoke(
        create,
        [
            "--name",
            "engine_name",
            "--database_name",
            "database_name",
            "--spec",
            "C1",
            "--region",
            "us-east-1",
        ],
    )

    databases_mock.get_by_name.assert_called_once()
    engines_mock.create.assert_called_once()

    database_mock.attach_to_engine.assert_called_once()

    assert result.stdout != "", ""
    assert result.stderr == "", ""
    assert result.exit_code == 0, ""


def test_engine_create_database_not_found(configure_resource_manager: Sequence) -> None:
    """
    Test creation of engine if the database it is attached to doesn't exist
    """
    rm, databases_mock, _, engines_mock, _ = configure_resource_manager

    databases_mock.get_by_name.side_effect = FireboltError("database not found")

    result = CliRunner(mix_stderr=False).invoke(
        create,
        [
            "--name",
            "engine_name",
            "--database_name",
            "database_name",
            "--spec",
            "C1",
            "--region",
            "us-east-1",
        ],
    )

    databases_mock.get_by_name.assert_called_once()
    engines_mock.create.assert_not_called()

    databases_mock.attach_to_engine.assert_not_called()

    assert result.stderr != "", ""
    assert result.exit_code != 0, ""


def test_engine_create_name_taken(configure_resource_manager: Sequence) -> None:
    """
    Test creation of engine if the engine name is already taken
    """
    rm, databases_mock, _, engines_mock, _ = configure_resource_manager
    engines_mock.create.side_effect = FireboltError("engine name already exists")

    result = CliRunner(mix_stderr=False).invoke(
        create,
        [
            "--name",
            "engine_name",
            "--database_name",
            "database_name",
            "--spec",
            "C1",
            "--region",
            "us-east-1",
        ],
    )

    databases_mock.get_by_name.assert_called_once()
    engines_mock.create.assert_called_once()

    databases_mock.attach_to_engine.assert_not_called()

    assert result.stderr != "", ""
    assert result.exit_code != 0, ""


def test_engine_create_binding_failed(configure_resource_manager: Sequence) -> None:
    """
    Test creation of engine if for some reason binding failed;
    Check, that the database deletion was requested
    """
    (
        rm,
        databases_mock,
        database_mock,
        engines_mock,
        engine_mock,
    ) = configure_resource_manager

    database_mock.attach_to_engine.side_effect = FireboltError("binding failed")

    result = CliRunner(mix_stderr=False).invoke(
        create,
        [
            "--name",
            "engine_name",
            "--database_name",
            "database_name",
            "--spec",
            "C1",
            "--region",
            "us-east-1",
        ],
    )

    databases_mock.get_by_name.assert_called_once()
    engines_mock.create.assert_called_once()

    engine_mock.delete.assert_called_once()
    databases_mock.attach_to_engine.assert_not_called()

    assert result.stderr != "", ""
    assert result.exit_code != 0, ""


def test_engine_create_happy_path_optional_parameters(
    configure_resource_manager: Sequence,
) -> None:
    """
    Test engine create standard workflow with all optional parameters
    """
    rm, databases_mock, database_mock, engines_mock, _ = configure_resource_manager

    result = CliRunner(mix_stderr=False).invoke(
        create,
        [
            "--name",
            "engine_name",
            "--database_name",
            "database_name",
            "--spec",
            "C1",
            "--region",
            "us-east-2",
            "--description",
            "test_description",
            "--type",
            "rw",
            "--scale",
            "23",
            "--auto_stop",
            "893",
            "--warmup",
            "all",
        ],
    )

    databases_mock.get_by_name.assert_called_once()
    engines_mock.create.assert_called_once_with(
        name="engine_name",
        spec="C1",
        region="us-east-2",
        engine_type=EngineType.GENERAL_PURPOSE,
        scale=23,
        auto_stop=893,
        warmup=WarmupMethod.PRELOAD_ALL_DATA,
        description="test_description",
    )

    database_mock.attach_to_engine.assert_called_once()

    assert result.stdout != "", ""
    assert result.stderr == "", ""
    assert result.exit_code == 0, ""
=======
def test_engine_restart(mocker: MockerFixture) -> None:
    """
    Test restart engine happy path
    """
    result = engine_start_stop_generic(
        restart,
        mocker,
        state_before_call=EngineStatusSummary.ENGINE_STATUS_SUMMARY_FAILED,
        state_after_call=EngineStatusSummary.ENGINE_STATUS_SUMMARY_RUNNING,
        nowait=False,
        check_engine_restart_call=True,
    )

    assert result.exit_code == 0, "cli was expected to execute correctly, but it failed"


def test_engine_restart_failed(mocker: MockerFixture) -> None:
    """
    Test restart engine failed
    """
    result = engine_start_stop_generic(
        restart,
        mocker,
        state_before_call=EngineStatusSummary.ENGINE_STATUS_SUMMARY_FAILED,
        state_after_call=EngineStatusSummary.ENGINE_STATUS_SUMMARY_FAILED,
        nowait=False,
        check_engine_restart_call=True,
    )

    assert result.stderr != ""
    assert result.exit_code != 0


def test_engine_restart_not_exist(mocker: MockerFixture) -> None:
    """
    Test engine restart, if engine doesn't exist
    """
    rm = mocker.patch.object(ResourceManager, "__init__", return_value=None)
    engines_mock = mocker.patch.object(ResourceManager, "engines", create=True)
    engines_mock.get_by_name.side_effect = FireboltError("engine not found")

    result = CliRunner(mix_stderr=False).invoke(
        restart, "--name non_existing_engine".split()
    )

    engines_mock.get_by_name.assert_called_once_with(name="non_existing_engine")
    rm.assert_called_once()

    assert result.stderr != ""
    assert result.exit_code != 0


def test_engine_list(mocker: MockerFixture) -> None:
    """
    test engine list happy path
    """
    rm = mocker.patch.object(ResourceManager, "__init__", return_value=None)
    engines_mock = mocker.patch.object(ResourceManager, "engines", create=True)
    regions_mock = mocker.patch.object(ResourceManager, "regions", create=True)

    Region = namedtuple("Region", "name")
    regions_mock.get_by_key.return_value = Region("")

    engine_mock1 = mock.MagicMock()
    engine_mock1.name = "engine_mock1"
    engine_mock1.current_status_summary = (
        EngineStatusSummary.ENGINE_STATUS_SUMMARY_RUNNING
    )

    engine_mock2 = mock.MagicMock()
    engine_mock2.name = "engine_mock2"
    engine_mock2.current_status_summary = (
        EngineStatusSummary.ENGINE_STATUS_SUMMARY_STOPPED
    )

    engines_mock.get_many.return_value = [engine_mock1, engine_mock2]

    result = CliRunner(mix_stderr=False).invoke(
        list, "--name-contains engine_name --json".split()
    )

    output = json.loads(result.stdout)

    assert len(output) == 2
    assert output[0]["name"] == "engine_mock1"
    assert output[1]["name"] == "engine_mock2"

    rm.assert_called_once()
    engines_mock.get_many.assert_called_once_with(name_contains="engine_name")

    assert result.stderr == ""
    assert result.exit_code == 0


def engine_drop_generic_workflow(
    mocker: MockerFixture,
    additional_parameters: Sequence[str],
    input: Optional[str],
    delete_should_be_called: bool,
) -> None:

    rm = mocker.patch.object(ResourceManager, "__init__", return_value=None)
    engines_mock = mocker.patch.object(ResourceManager, "engines", create=True)

    engine_mock = mocker.MagicMock()
    engines_mock.get_by_name.return_value = engine_mock

    result = CliRunner(mix_stderr=False).invoke(
        drop,
        [
            "--name",
            "to_drop_engine_name",
        ]
        + additional_parameters,
        input=input,
    )

    rm.assert_called_once()
    engines_mock.get_by_name.assert_called_once_with(name="to_drop_engine_name")
    if delete_should_be_called:
        engine_mock.delete.assert_called_once_with()

    assert result.exit_code == 0, "non-zero exit code"


def test_engine_drop(mocker: MockerFixture) -> None:
    """
    Happy path, deletion of existing engine without confirmation prompt
    """
    engine_drop_generic_workflow(
        mocker,
        additional_parameters=["--yes"],
        input=None,
        delete_should_be_called=True,
    )


def test_engine_drop_prompt_yes(mocker: MockerFixture) -> None:
    """
    Happy path, deletion of existing database with confirmation prompt
    """
    engine_drop_generic_workflow(
        mocker, additional_parameters=[], input="yes", delete_should_be_called=True
    )


def test_engine_drop_prompt_no(mocker: MockerFixture) -> None:
    """
    Happy path, deletion of existing database with confirmation prompt, and user rejects
    """
    engine_drop_generic_workflow(
        mocker, additional_parameters=[], input="no", delete_should_be_called=False
    )


def test_engine_drop_not_found(mocker: MockerFixture) -> None:
    """
    Trying to drop the database, if the database is not found by name
    """
    rm = mocker.patch.object(ResourceManager, "__init__", return_value=None)
    engines_mock = mocker.patch.object(ResourceManager, "engines", create=True)

    engines_mock.get_by_name.side_effect = RuntimeError("engine not found")

    result = CliRunner(mix_stderr=False).invoke(
        drop, "--name to_drop_engine_name".split()
    )

    rm.assert_called_once()
    engines_mock.get_by_name.assert_called_once_with(name="to_drop_engine_name")

    assert result.stderr != "", "cli should fail with an error message in stderr"
    assert result.exit_code != 0, "non-zero exit code"
>>>>>>> e67e6acd
<|MERGE_RESOLUTION|>--- conflicted
+++ resolved
@@ -1,34 +1,17 @@
-<<<<<<< HEAD
-from typing import Callable, Sequence
-=======
 import json
-import unittest.mock
-from collections import namedtuple
 from typing import Callable, Optional, Sequence
->>>>>>> e67e6acd
 from unittest import mock
 
 import pytest
 from click.testing import CliRunner, Result
 from firebolt.common.exception import FireboltError
-<<<<<<< HEAD
-=======
-from firebolt.service.manager import ResourceManager
->>>>>>> e67e6acd
 from firebolt.service.types import (
     EngineStatusSummary,
     EngineType,
     WarmupMethod,
 )
-<<<<<<< HEAD
 from pytest_mock import MockerFixture
 
-from firebolt_cli.engine import create, start, status, stop
-=======
-from pyfakefs.fake_filesystem import FakeFilesystem
-from pytest_mock import MockerFixture
-
-from firebolt_cli.configure import configure
 from firebolt_cli.engine import (
     create,
     drop,
@@ -38,7 +21,6 @@
     status,
     stop,
 )
->>>>>>> e67e6acd
 
 
 @pytest.fixture(autouse=True)
@@ -71,12 +53,7 @@
         start, "--name not_existing_engine".split()
     )
 
-<<<<<<< HEAD
-    engines_mock.get_by_name.assert_called_once_with("not_existing_engine")
-=======
-    rm.assert_called_once()
-    engine_mock.get_by_name.assert_called_once_with(name="not_existing_engine")
->>>>>>> e67e6acd
+    engines_mock.get_by_name.assert_called_once_with(name="not_existing_engine")
 
     assert result.stderr != "", "cli should fail, but stderr is empty"
     assert result.exit_code != 0, "cli was expected to fail, but it didn't"
@@ -101,19 +78,12 @@
     engine_mock.current_status_summary = state_before_call
 
     engine_mock_after_call = mock.MagicMock()
-<<<<<<< HEAD
+
     engine_mock_after_call.current_status_summary = state_after_call
 
+    engine_mock.restart.return_value = engine_mock_after_call
     engine_mock.start.return_value = engine_mock_after_call
     engine_mock.stop.return_value = engine_mock_after_call
-=======
-    engine_mock_after_call.current_status_summary = (
-        state_after_call  # EngineStatusSummary.ENGINE_STATUS_SUMMARY_FAILED
-    )
-    engine_mock_before_call.start.return_value = engine_mock_after_call
-    engine_mock_before_call.restart.return_value = engine_mock_after_call
-    engine_mock_before_call.stop.return_value = engine_mock_after_call
->>>>>>> e67e6acd
 
     additional_parameters = ["--nowait"] if nowait else []
 
@@ -122,22 +92,17 @@
         ["--name", "engine_name"] + additional_parameters,
     )
 
-    rm.assert_called_once()
-<<<<<<< HEAD
-    engines_mock.get_by_name.assert_called_once_with("engine_name")
-=======
-    engines_mock.get_by_name.assert_called_once_with(name="broken_engine")
->>>>>>> e67e6acd
+    engines_mock.get_by_name.assert_called_once_with(name="engine_name")
 
     if check_engine_start_call:
         engine_mock.start.assert_called_once_with(wait_for_startup=not nowait)
     if check_engine_stop_call:
         engine_mock.stop.assert_called_once_with(wait_for_stop=not nowait)
-
     if check_engine_restart_call:
-        engine_mock_before_call.restart.assert_called_once_with(
-            wait_for_startup=not nowait
-        )
+        engine_mock.restart.assert_called_once_with(wait_for_startup=not nowait)
+
+    if check_engine_restart_call:
+        engine_mock.restart.assert_called_once_with(wait_for_startup=not nowait)
 
     return result
 
@@ -247,29 +212,25 @@
     assert result.exit_code == 0, "cli was expected to execute correctly, but it failed"
 
 
-<<<<<<< HEAD
-def test_engine_status_not_found(configure_resource_manager: Sequence) -> None:
-    rm, _, _, engines_mock, _ = configure_resource_manager
-
-=======
-@pytest.fixture()
-def configure_resource_manager(mocker: MockerFixture) -> ResourceManager:
-    """
-    Configure resource manager mock
-    """
-    rm = mocker.patch.object(ResourceManager, "__init__", return_value=None)
-    databases_mock = mocker.patch.object(ResourceManager, "databases", create=True)
-    engines_mock = mocker.patch.object(ResourceManager, "engines", create=True)
-
-    database_mock = unittest.mock.MagicMock()
-    databases_mock.get_by_name.return_value = database_mock
-
-    engine_mock = unittest.mock.MagicMock()
-    engines_mock.create.return_value = engine_mock
-
-    yield rm, databases_mock, database_mock, engines_mock, engine_mock
-
-    rm.assert_called_once()
+def test_engine_status(configure_resource_manager: Sequence) -> None:
+    (
+        rm,
+        databases_mock,
+        database_mock,
+        engines_mock,
+        engine_mock,
+    ) = configure_resource_manager
+
+    engine_mock.current_status_summary.name = "engine running"
+    engines_mock.get_by_name.return_value = engine_mock
+
+    result = CliRunner(mix_stderr=False).invoke(status, "--name engine_name".split())
+
+    engines_mock.get_by_name.assert_called_once_with(name="engine_name")
+
+    assert "engine running" in result.stdout
+    assert result.stderr == ""
+    assert result.exit_code == 0
 
 
 def test_engine_create_happy_path(
@@ -463,10 +424,9 @@
     assert result.exit_code == 0, ""
 
 
-def test_engine_status_not_found(mocker: MockerFixture) -> None:
-    rm = mocker.patch.object(ResourceManager, "__init__", return_value=None)
-    engines_mock = mocker.patch.object(ResourceManager, "engines", create=True)
->>>>>>> e67e6acd
+def test_engine_status_not_found(configure_resource_manager: Sequence) -> None:
+    rm, _, _, engines_mock, _ = configure_resource_manager
+
     engines_mock.get_by_name.side_effect = FireboltError("engine not found")
 
     result = CliRunner(mix_stderr=False).invoke(
@@ -474,230 +434,19 @@
     )
 
     engines_mock.get_by_name.assert_called_once_with(name="non_existing_engine")
+    rm.assert_called_once()
 
     assert result.stderr != ""
     assert result.exit_code != 0
 
 
-<<<<<<< HEAD
-def test_engine_status(configure_resource_manager: Sequence) -> None:
-    (
-        rm,
-        databases_mock,
-        database_mock,
-        engines_mock,
-        engine_mock,
-    ) = configure_resource_manager
-
-    engine_mock.current_status_summary = "engine running"
-=======
-def test_engine_status(mocker: MockerFixture) -> None:
-    rm = mocker.patch.object(ResourceManager, "__init__", return_value=None)
-    engines_mock = mocker.patch.object(ResourceManager, "engines", create=True)
-    engine_mock = mock.MagicMock()
-    engine_mock.current_status_summary.name = "engine running"
->>>>>>> e67e6acd
-    engines_mock.get_by_name.return_value = engine_mock
-
-    result = CliRunner(mix_stderr=False).invoke(status, "--name engine_name".split())
-
-    engines_mock.get_by_name.assert_called_once_with(name="engine_name")
-
-    assert "engine running" in result.stdout
-    assert result.stderr == ""
-    assert result.exit_code == 0
-
-
-<<<<<<< HEAD
-def test_engine_create_happy_path(
-    mocker: MockerFixture, configure_resource_manager: Sequence
-) -> None:
-    """
-    Test engine create standard workflow
-    """
-    rm, databases_mock, database_mock, engines_mock, _ = configure_resource_manager
-
-    result = CliRunner(mix_stderr=False).invoke(
-        create,
-        [
-            "--name",
-            "engine_name",
-            "--database_name",
-            "database_name",
-            "--spec",
-            "C1",
-            "--region",
-            "us-east-1",
-        ],
-    )
-
-    databases_mock.get_by_name.assert_called_once()
-    engines_mock.create.assert_called_once()
-
-    database_mock.attach_to_engine.assert_called_once()
-
-    assert result.stdout != "", ""
-    assert result.stderr == "", ""
-    assert result.exit_code == 0, ""
-
-
-def test_engine_create_database_not_found(configure_resource_manager: Sequence) -> None:
-    """
-    Test creation of engine if the database it is attached to doesn't exist
-    """
-    rm, databases_mock, _, engines_mock, _ = configure_resource_manager
-
-    databases_mock.get_by_name.side_effect = FireboltError("database not found")
-
-    result = CliRunner(mix_stderr=False).invoke(
-        create,
-        [
-            "--name",
-            "engine_name",
-            "--database_name",
-            "database_name",
-            "--spec",
-            "C1",
-            "--region",
-            "us-east-1",
-        ],
-    )
-
-    databases_mock.get_by_name.assert_called_once()
-    engines_mock.create.assert_not_called()
-
-    databases_mock.attach_to_engine.assert_not_called()
-
-    assert result.stderr != "", ""
-    assert result.exit_code != 0, ""
-
-
-def test_engine_create_name_taken(configure_resource_manager: Sequence) -> None:
-    """
-    Test creation of engine if the engine name is already taken
-    """
-    rm, databases_mock, _, engines_mock, _ = configure_resource_manager
-    engines_mock.create.side_effect = FireboltError("engine name already exists")
-
-    result = CliRunner(mix_stderr=False).invoke(
-        create,
-        [
-            "--name",
-            "engine_name",
-            "--database_name",
-            "database_name",
-            "--spec",
-            "C1",
-            "--region",
-            "us-east-1",
-        ],
-    )
-
-    databases_mock.get_by_name.assert_called_once()
-    engines_mock.create.assert_called_once()
-
-    databases_mock.attach_to_engine.assert_not_called()
-
-    assert result.stderr != "", ""
-    assert result.exit_code != 0, ""
-
-
-def test_engine_create_binding_failed(configure_resource_manager: Sequence) -> None:
-    """
-    Test creation of engine if for some reason binding failed;
-    Check, that the database deletion was requested
-    """
-    (
-        rm,
-        databases_mock,
-        database_mock,
-        engines_mock,
-        engine_mock,
-    ) = configure_resource_manager
-
-    database_mock.attach_to_engine.side_effect = FireboltError("binding failed")
-
-    result = CliRunner(mix_stderr=False).invoke(
-        create,
-        [
-            "--name",
-            "engine_name",
-            "--database_name",
-            "database_name",
-            "--spec",
-            "C1",
-            "--region",
-            "us-east-1",
-        ],
-    )
-
-    databases_mock.get_by_name.assert_called_once()
-    engines_mock.create.assert_called_once()
-
-    engine_mock.delete.assert_called_once()
-    databases_mock.attach_to_engine.assert_not_called()
-
-    assert result.stderr != "", ""
-    assert result.exit_code != 0, ""
-
-
-def test_engine_create_happy_path_optional_parameters(
-    configure_resource_manager: Sequence,
-) -> None:
-    """
-    Test engine create standard workflow with all optional parameters
-    """
-    rm, databases_mock, database_mock, engines_mock, _ = configure_resource_manager
-
-    result = CliRunner(mix_stderr=False).invoke(
-        create,
-        [
-            "--name",
-            "engine_name",
-            "--database_name",
-            "database_name",
-            "--spec",
-            "C1",
-            "--region",
-            "us-east-2",
-            "--description",
-            "test_description",
-            "--type",
-            "rw",
-            "--scale",
-            "23",
-            "--auto_stop",
-            "893",
-            "--warmup",
-            "all",
-        ],
-    )
-
-    databases_mock.get_by_name.assert_called_once()
-    engines_mock.create.assert_called_once_with(
-        name="engine_name",
-        spec="C1",
-        region="us-east-2",
-        engine_type=EngineType.GENERAL_PURPOSE,
-        scale=23,
-        auto_stop=893,
-        warmup=WarmupMethod.PRELOAD_ALL_DATA,
-        description="test_description",
-    )
-
-    database_mock.attach_to_engine.assert_called_once()
-
-    assert result.stdout != "", ""
-    assert result.stderr == "", ""
-    assert result.exit_code == 0, ""
-=======
-def test_engine_restart(mocker: MockerFixture) -> None:
+def test_engine_restart(configure_resource_manager: Sequence) -> None:
     """
     Test restart engine happy path
     """
     result = engine_start_stop_generic(
         restart,
-        mocker,
+        configure_resource_manager,
         state_before_call=EngineStatusSummary.ENGINE_STATUS_SUMMARY_FAILED,
         state_after_call=EngineStatusSummary.ENGINE_STATUS_SUMMARY_RUNNING,
         nowait=False,
@@ -707,13 +456,13 @@
     assert result.exit_code == 0, "cli was expected to execute correctly, but it failed"
 
 
-def test_engine_restart_failed(mocker: MockerFixture) -> None:
+def test_engine_restart_failed(configure_resource_manager: Sequence) -> None:
     """
     Test restart engine failed
     """
     result = engine_start_stop_generic(
         restart,
-        mocker,
+        configure_resource_manager,
         state_before_call=EngineStatusSummary.ENGINE_STATUS_SUMMARY_FAILED,
         state_after_call=EngineStatusSummary.ENGINE_STATUS_SUMMARY_FAILED,
         nowait=False,
@@ -724,13 +473,11 @@
     assert result.exit_code != 0
 
 
-def test_engine_restart_not_exist(mocker: MockerFixture) -> None:
+def test_engine_restart_not_exist(configure_resource_manager: Sequence) -> None:
     """
     Test engine restart, if engine doesn't exist
     """
-    rm = mocker.patch.object(ResourceManager, "__init__", return_value=None)
-    engines_mock = mocker.patch.object(ResourceManager, "engines", create=True)
-    engines_mock.get_by_name.side_effect = FireboltError("engine not found")
+    rm, _, _, engines_mock, _ = configure_resource_manager
 
     result = CliRunner(mix_stderr=False).invoke(
         restart, "--name non_existing_engine".split()
@@ -743,16 +490,11 @@
     assert result.exit_code != 0
 
 
-def test_engine_list(mocker: MockerFixture) -> None:
+def test_engine_list(configure_resource_manager: Sequence) -> None:
     """
     test engine list happy path
     """
-    rm = mocker.patch.object(ResourceManager, "__init__", return_value=None)
-    engines_mock = mocker.patch.object(ResourceManager, "engines", create=True)
-    regions_mock = mocker.patch.object(ResourceManager, "regions", create=True)
-
-    Region = namedtuple("Region", "name")
-    regions_mock.get_by_key.return_value = Region("")
+    rm, _, _, engines_mock, _ = configure_resource_manager
 
     engine_mock1 = mock.MagicMock()
     engine_mock1.name = "engine_mock1"
@@ -786,17 +528,13 @@
 
 
 def engine_drop_generic_workflow(
-    mocker: MockerFixture,
+    configure_resource_manager: Sequence,
     additional_parameters: Sequence[str],
     input: Optional[str],
     delete_should_be_called: bool,
 ) -> None:
 
-    rm = mocker.patch.object(ResourceManager, "__init__", return_value=None)
-    engines_mock = mocker.patch.object(ResourceManager, "engines", create=True)
-
-    engine_mock = mocker.MagicMock()
-    engines_mock.get_by_name.return_value = engine_mock
+    rm, _, _, engines_mock, engine_mock = configure_resource_manager
 
     result = CliRunner(mix_stderr=False).invoke(
         drop,
@@ -808,7 +546,6 @@
         input=input,
     )
 
-    rm.assert_called_once()
     engines_mock.get_by_name.assert_called_once_with(name="to_drop_engine_name")
     if delete_should_be_called:
         engine_mock.delete.assert_called_once_with()
@@ -816,42 +553,47 @@
     assert result.exit_code == 0, "non-zero exit code"
 
 
-def test_engine_drop(mocker: MockerFixture) -> None:
+def test_engine_drop(configure_resource_manager: Sequence) -> None:
     """
     Happy path, deletion of existing engine without confirmation prompt
     """
     engine_drop_generic_workflow(
-        mocker,
+        configure_resource_manager,
         additional_parameters=["--yes"],
         input=None,
         delete_should_be_called=True,
     )
 
 
-def test_engine_drop_prompt_yes(mocker: MockerFixture) -> None:
+def test_engine_drop_prompt_yes(configure_resource_manager: Sequence) -> None:
     """
     Happy path, deletion of existing database with confirmation prompt
     """
     engine_drop_generic_workflow(
-        mocker, additional_parameters=[], input="yes", delete_should_be_called=True
-    )
-
-
-def test_engine_drop_prompt_no(mocker: MockerFixture) -> None:
+        configure_resource_manager,
+        additional_parameters=[],
+        input="yes",
+        delete_should_be_called=True,
+    )
+
+
+def test_engine_drop_prompt_no(configure_resource_manager: Sequence) -> None:
     """
     Happy path, deletion of existing database with confirmation prompt, and user rejects
     """
     engine_drop_generic_workflow(
-        mocker, additional_parameters=[], input="no", delete_should_be_called=False
-    )
-
-
-def test_engine_drop_not_found(mocker: MockerFixture) -> None:
+        configure_resource_manager,
+        additional_parameters=[],
+        input="no",
+        delete_should_be_called=False,
+    )
+
+
+def test_engine_drop_not_found(configure_resource_manager: Sequence) -> None:
     """
     Trying to drop the database, if the database is not found by name
     """
-    rm = mocker.patch.object(ResourceManager, "__init__", return_value=None)
-    engines_mock = mocker.patch.object(ResourceManager, "engines", create=True)
+    rm, _, _, engines_mock, _ = configure_resource_manager
 
     engines_mock.get_by_name.side_effect = RuntimeError("engine not found")
 
@@ -859,9 +601,7 @@
         drop, "--name to_drop_engine_name".split()
     )
 
-    rm.assert_called_once()
     engines_mock.get_by_name.assert_called_once_with(name="to_drop_engine_name")
 
     assert result.stderr != "", "cli should fail with an error message in stderr"
-    assert result.exit_code != 0, "non-zero exit code"
->>>>>>> e67e6acd
+    assert result.exit_code != 0, "non-zero exit code"