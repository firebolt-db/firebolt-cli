--- conflicted
+++ resolved
@@ -16,11 +16,8 @@
 API_ENDPOINT_ENV = "API_ENDPOINT"
 ENGINE_URL_ENV = "ENGINE_URL"
 ENGINE_NAME_ENV = "ENGINE_NAME"
-<<<<<<< HEAD
 STOPPED_ENGINE_URL_ENV = "STOPPED_ENGINE_URL"
 STOPPED_ENGINE_NAME_ENV = "STOPPED_ENGINE_NAME"
-=======
->>>>>>> 1c77de1c
 
 
 def must_env(var_name: str) -> str:
@@ -52,16 +49,6 @@
 @fixture(scope="session")
 def database_name() -> str:
     return must_env(DATABASE_NAME_ENV)
-
-
-@fixture(scope="session")
-def engine_name() -> str:
-    return must_env(ENGINE_NAME_ENV)
-
-
-@fixture(scope="session")
-def engine_url() -> str:
-    return must_env(ENGINE_URL_ENV)
 
 
 @fixture(scope="session")
