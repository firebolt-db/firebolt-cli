import json
import os
import sys
from configparser import ConfigParser
from functools import wraps
from typing import Callable, Dict, Optional, Sequence

import keyring
from appdirs import user_config_dir
from click import echo
from firebolt.common import Settings
<<<<<<< HEAD
=======
from firebolt.common.exception import FireboltError
from firebolt.model.engine import Engine
>>>>>>> 3ac83a14
from firebolt.service.manager import ResourceManager
from keyring.errors import KeyringError
from tabulate import tabulate

config_file = os.path.join(user_config_dir(), "firebolt.ini")
config_section = "firebolt-cli"


def prepare_execution_result_line(
    data: Sequence, header: Sequence, use_json: bool = False
) -> str:
    """
    return the string representation of data in either json or tabular formats.
    In case of json, the result is dict
    In case of tabular, the result is table with headers in the first column
    """

    if len(data) != len(header):
        raise ValueError("data and header have different length")

    if use_json:
        return json.dumps(dict(zip(header, data)), indent=4)
    else:
        return tabulate(list(zip(header, data)), tablefmt="grid")


def prepare_execution_result_table(
    data: Sequence[Sequence], header: Sequence, use_json: bool = False
) -> str:
    """
    return the string representation of data in either json or tabular formats
    In case of json, the result is list of dicts
    In case of tabular, the result is table with headers in the first row
    """
    for d in data:
        if len(d) != len(header):
            raise ValueError("data and header have different length")

    if use_json:
        return json.dumps([dict(zip(header, d)) for d in data], indent=4)
    else:
        return tabulate(data, headers=header, tablefmt="grid")


def construct_resource_manager(**raw_config_options: str) -> ResourceManager:
    """
    Propagate raw_config_options to the settings and construct a resource manager
    """

    settings_dict = {
        "server": raw_config_options["api_endpoint"],
        "default_region": raw_config_options.get("region", ""),
        "account_name": raw_config_options["account_name"],
    }

    rm = ResourceManager(
        Settings(
            **settings_dict,
            user=raw_config_options["username"],
            password=raw_config_options["password"],
        )
    )

    return rm


def convert_bytes(num: Optional[float]) -> str:
    """
    this function will convert bytes to KB, MB, GB, TB, PB, EB, ZB, YB
    """
    if num is None:
        return ""

    if num < 0:
        raise ValueError("Byte size cannot be negative")

    def format_output(bytes: float, dim: str) -> str:
        return "{} {}".format(f"{bytes:.2f}".rstrip("0").rstrip("."), dim)

    step_unit = 1024

    for x in ["KB", "MB", "GB", "TB", "PB", "EB", "ZB", "YB"]:
        num /= step_unit
        if num < step_unit:
            return format_output(num, x)

    return format_output(num, x[::-1])


def string_to_int_or_none(val: Optional[str]) -> Optional[int]:
    return int(val) if val else None


def read_from_file(fpath: Optional[str]) -> Optional[str]:
    """
    read from file, if fpath is not None, otherwise return empty string
    """
    if fpath is None:
        return None

    with open(fpath, "r") as f:
        return f.read() or None


def read_from_stdin_buffer() -> Optional[str]:
    """
    read from buffer if stdin file descriptor is open, otherwise return empty string
    """
    if sys.stdin.isatty():
        return None

    return sys.stdin.buffer.read().decode("utf-8") or None


def read_config() -> Dict[str, str]:
    """
    :return: dict with parameters from config file, or empty dict if no parameters found
    """
    config_dict: Dict[str, Optional[str]] = {}

    config = ConfigParser(interpolation=None)
    if os.path.exists(config_file):
        config.read(config_file)
        if config.has_section(config_section):
            config_dict = dict((k, v) for k, v in config[config_section].items())

    try:
        value = keyring.get_password("firebolt-cli", "password")
        if value and len(value) != 0:
            config_dict["password"] = value
    except KeyringError:
        pass

    return dict({(k, v) for k, v in config_dict.items() if v and len(v)})


def set_keyring_param(param: str, value: str) -> bool:
    """
    Set keyring param to value, if value is an empty string, delete the param

    :return: True if operation was successful
    """

    try:
        if value == "":
            keyring.delete_password("firebolt-cli", param)
        else:
            keyring.set_password("firebolt-cli", param, value)
    except KeyringError:
        return False

    return True


def update_config(**kwargs: str) -> None:
    """
    Update the config file (or use the keyring for updating password)
    if a parameter set to None, the parameter will not be updates
    To delete the parameter, it should be set to empty string

    :param kwargs:
    :return:
    """

    # Try to update password in keyring first, and only if failed in config
    if (
        "password" in kwargs
        and kwargs["password"] is not None
        and set_keyring_param("password", kwargs["password"])
    ):
        del kwargs["password"]

    if len(kwargs):
        config = ConfigParser(interpolation=None)
        if os.path.exists(config_file):
            config.read(config_file)

        if config.has_section(config_section):
            config[config_section].update(**kwargs)
        else:
            config[config_section] = kwargs

        with open(config_file, "w") as cf:
            config.write(cf)


def exit_on_firebolt_exception(func: Callable) -> Callable:
    """
    Decorator which catches all Exceptions and exits the programms
    """

    @wraps(func)
    def decorator(*args: str, **kwargs: str) -> None:
        try:
            func(*args, **kwargs)
        except Exception as err:
            echo(err, err=True)
            sys.exit(1)

    return decorator


def get_default_database_engine(rm: ResourceManager, database_name: str) -> Engine:
    """
    Get the default engine of the database. If the default engine doesn't exists
    raise FireboltError
    """

    database = rm.databases.get_by_name(name=database_name)
    bindings = rm.bindings.get_many(database_id=database.database_id)

    if len(bindings) == 0:
        raise FireboltError("No engines attached to the database")

    for binding in bindings:
        if binding.is_default_engine:
            return rm.engines.get(binding.engine_id)

    raise FireboltError("No default engine is found.")<|MERGE_RESOLUTION|>--- conflicted
+++ resolved
@@ -9,11 +9,8 @@
 from appdirs import user_config_dir
 from click import echo
 from firebolt.common import Settings
-<<<<<<< HEAD
-=======
 from firebolt.common.exception import FireboltError
 from firebolt.model.engine import Engine
->>>>>>> 3ac83a14
 from firebolt.service.manager import ResourceManager
 from keyring.errors import KeyringError
 from tabulate import tabulate
