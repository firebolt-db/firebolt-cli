import json
import os
import sys
<<<<<<< HEAD
from configparser import ConfigParser
from typing import Dict, Optional, Sequence

import keyring
from appdirs import user_config_dir
=======
from functools import wraps
from typing import Callable, Optional, Sequence

from click import echo
>>>>>>> dc6e1ba7
from firebolt.common import Settings
from firebolt.common.exception import FireboltError
from firebolt.service.manager import ResourceManager
from httpx import HTTPStatusError
from keyring.errors import KeyringError
from tabulate import tabulate

config_file = os.path.join(user_config_dir(), "firebolt.ini")
config_section = "firebolt-cli"


def prepare_execution_result_line(
    data: Sequence, header: Sequence, use_json: bool = False
) -> str:
    """
    return the string representation of data in either json or tabular formats.
    In case of json, the result is dict
    In case of tabular, the result is table with headers in the first column
    """

    if len(data) != len(header):
        raise ValueError("data and header have different length")

    if use_json:
        return json.dumps(dict(zip(header, data)), indent=4)
    else:
        return tabulate(list(zip(header, data)), tablefmt="grid")


def prepare_execution_result_table(
    data: Sequence[Sequence], header: Sequence, use_json: bool = False
) -> str:
    """
    return the string representation of data in either json or tabular formats
    In case of json, the result is list of dicts
    In case of tabular, the result is table with headers in the first row
    """
    for d in data:
        if len(d) != len(header):
            raise ValueError("data and header have different length")

    if use_json:
        return json.dumps([dict(zip(header, d)) for d in data], indent=4)
    else:
        return tabulate(data, headers=header, tablefmt="grid")


def construct_resource_manager(**raw_config_options: str) -> ResourceManager:
    """
    Propagate raw_config_options to the settings and construct a resource manager

    If access_token could be extracted from the config, try to access using it,
    use username, password as fallback option
    """

    settings_dict = {
        "server": raw_config_options["api_endpoint"],
        "default_region": raw_config_options.get("region", ""),
    }

    token = read_config().get("token", None)
    if token is not None:
        try:
            return ResourceManager(Settings(**settings_dict, access_token=token))
        except HTTPStatusError:
            pass

    rm = ResourceManager(
        Settings(
            **settings_dict,
            user=raw_config_options["username"],
            password=raw_config_options["password"],
        )
    )
    update_config(token=rm.client.auth.token)
    return rm


def convert_bytes(num: Optional[float]) -> str:
    """
    this function will convert bytes to KB, MB, GB, TB, PB, EB, ZB, YB
    """
    if num is None:
        return ""

    if num < 0:
        raise ValueError("Byte size cannot be negative")

    def format_output(bytes: float, dim: str) -> str:
        return "{} {}".format(f"{bytes:.2f}".rstrip("0").rstrip("."), dim)

    step_unit = 1024

    for x in ["KB", "MB", "GB", "TB", "PB", "EB", "ZB", "YB"]:
        num /= step_unit
        if num < step_unit:
            return format_output(num, x)

    return format_output(num, x[::-1])


def string_to_int_or_none(val: Optional[str]) -> Optional[int]:
    return int(val) if val else None


def read_from_file(fpath: Optional[str]) -> Optional[str]:
    """
    read from file, if fpath is not None, otherwise return empty string
    """
    if fpath is None:
        return None

    with open(fpath, "r") as f:
        return f.read() or None


def read_from_stdin_buffer() -> Optional[str]:
    """
    read from buffer if stdin file descriptor is open, otherwise return empty string
    """
    if sys.stdin.isatty():
        return None

    return sys.stdin.buffer.read().decode("utf-8") or None


<<<<<<< HEAD
def read_config() -> Dict[str, str]:
    """
    :return: dict with parameters from config file, or empty dict if no parameters found
    """
    config_dict: Dict[str, Optional[str]] = {}

    config = ConfigParser(interpolation=None)
    if os.path.exists(config_file):
        config.read(config_file)
        if config.has_section(config_section):
            config_dict = dict((k, v) for k, v in config[config_section].items())

    for param in ["token", "password"]:
        try:
            value = keyring.get_password("firebolt-cli", param)
            if value and len(value) != 0:
                config_dict[param] = value
        except KeyringError:
            continue

    return dict({(k, v) for k, v in config_dict.items() if v and len(v)})


def set_keyring_param(param: str, value: str) -> bool:
    """
    Set keyring param to value, if value is an empty string, delete the param

    :return: True if operation was successful
    """

    try:
        if value == "":
            keyring.delete_password("firebolt-cli", param)
        else:
            keyring.set_password("firebolt-cli", param, value)
    except KeyringError:
        return False

    return True


def update_config(**kwargs: str) -> None:
    """
    Update the config file (or use the keyring for updating token and password)
    if a parameter set to None, the parameter will not be updates
    To delete the parameter, it should be set to empty string

    Note: token cannot be updated if other parameters are not None

    :param kwargs:
    :return:
    """

    # Invalidate the current token if one of the parameters is set
    if any(
        [i in kwargs for i in ["password", "username", "account_name", "api_endpoint"]]
    ):
        set_keyring_param("token", "")
        kwargs["token"] = ""

    # Try to update token and password in keyring first, and only if failed in config
    for param in ["token", "password"]:
        if (
            param in kwargs
            and kwargs[param] is not None
            and set_keyring_param(param, kwargs[param])
        ):
            del kwargs[param]

    if len(kwargs):
        config = ConfigParser(interpolation=None)
        if os.path.exists(config_file):
            config.read(config_file)

        if config.has_section(config_section):
            config[config_section].update(**kwargs)
        else:
            config[config_section] = kwargs

        with open(config_file, "w") as cf:
            config.write(cf)
=======
def exit_on_firebolt_exception(func: Callable) -> Callable:
    """
    Decorator which catches FireboltError and RuntimeError and exits the programms
    """

    @wraps(func)
    def decorator(*args: str, **kwargs: str) -> None:
        try:
            func(*args, **kwargs)
        except (FireboltError, RuntimeError) as err:
            echo(err, err=True)
            sys.exit(1)

    return decorator
>>>>>>> dc6e1ba7
<|MERGE_RESOLUTION|>--- conflicted
+++ resolved
@@ -1,18 +1,13 @@
 import json
 import os
 import sys
-<<<<<<< HEAD
 from configparser import ConfigParser
-from typing import Dict, Optional, Sequence
+from functools import wraps
+from typing import Callable, Dict, Optional, Sequence
 
 import keyring
 from appdirs import user_config_dir
-=======
-from functools import wraps
-from typing import Callable, Optional, Sequence
-
 from click import echo
->>>>>>> dc6e1ba7
 from firebolt.common import Settings
 from firebolt.common.exception import FireboltError
 from firebolt.service.manager import ResourceManager
@@ -139,7 +134,6 @@
     return sys.stdin.buffer.read().decode("utf-8") or None
 
 
-<<<<<<< HEAD
 def read_config() -> Dict[str, str]:
     """
     :return: dict with parameters from config file, or empty dict if no parameters found
@@ -221,7 +215,8 @@
 
         with open(config_file, "w") as cf:
             config.write(cf)
-=======
+
+
 def exit_on_firebolt_exception(func: Callable) -> Callable:
     """
     Decorator which catches FireboltError and RuntimeError and exits the programms
@@ -235,5 +230,4 @@
             echo(err, err=True)
             sys.exit(1)
 
-    return decorator
->>>>>>> dc6e1ba7
+    return decorator