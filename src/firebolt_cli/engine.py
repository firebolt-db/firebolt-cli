import os
import sys

from click import Choice, IntRange, command, echo, group, option
from firebolt.common.exception import FireboltError
from firebolt.service.types import (
    EngineStatusSummary,
    EngineType,
    WarmupMethod,
)

from firebolt_cli.common_options import common_options
from firebolt_cli.utils import (
    construct_resource_manager,
    prepare_execution_result_line,
)


@group()
def engine() -> None:
    """
    Manage the engines using the firebolt cli
    """


def start_stop_generic(
    action: str,
    accepted_initial_states: set,
    accepted_final_states: set,
    accepted_final_nowait_states: set,
    wrong_initial_state_error: str,
    failure_message: str,
    success_message: str,
    success_message_nowait: str,
    **raw_config_options: str,
) -> None:

    try:
        rm = construct_resource_manager(**raw_config_options)

        engine = rm.engines.get_by_name(raw_config_options["name"])
        if engine.current_status_summary not in accepted_initial_states:

            raise FireboltError(
                wrong_initial_state_error.format(
                    name=engine.name,
                    state=engine.current_status_summary,
                )
            )

        if action == "start":
            engine = engine.start(wait_for_startup=not raw_config_options["nowait"])
        elif action == "stop":
            engine = engine.stop(wait_for_stop=not raw_config_options["nowait"])
        else:
            assert False, "not available action"

        if (
            engine.current_status_summary in accepted_final_nowait_states
            and raw_config_options["nowait"]
        ):
            echo(success_message_nowait.format(name=engine.name))
        elif engine.current_status_summary in accepted_final_states:
            echo(success_message.format(name=engine.name))
        else:
            raise FireboltError(
                failure_message.format(
                    name=engine.name, status=engine.current_status_summary
                )
            )

    except (FireboltError, RuntimeError) as err:
        echo(err, err=True)
        sys.exit(os.EX_DATAERR)


@command()
@common_options
@option(
    "--name",
    help="Name of the engine, engine should be in stopped state",
    type=str,
    required=True,
)
@option(
    "--nowait",
    help="If the flag is set, the command will finish"
    " immediately after sending the start request",
    is_flag=True,
)
def start(**raw_config_options: str) -> None:
    """
    Start an existing engine
    """
    start_stop_generic(
        action="start",
        accepted_initial_states={
            EngineStatusSummary.ENGINE_STATUS_SUMMARY_STOPPED,
            EngineStatusSummary.ENGINE_STATUS_SUMMARY_STOPPING,
            EngineStatusSummary.ENGINE_STATUS_SUMMARY_FAILED,
        },
        accepted_final_states={EngineStatusSummary.ENGINE_STATUS_SUMMARY_RUNNING},
        accepted_final_nowait_states={
            EngineStatusSummary.ENGINE_STATUS_SUMMARY_STARTING
        },
        wrong_initial_state_error="Engine {name} is not in a stopped state,"
        " the current engine state is {state}",
        success_message="Engine {name} is successfully started",
        success_message_nowait="Start request for engine {name} is successfully sent",
        failure_message="Engine {name} failed to start. Engine status: {status}.",
        **raw_config_options,
    )


@command()
@common_options
@option(
    "--name",
    help="Name of the engine, engine should be in running or starting state",
    type=str,
    required=True,
)
@option(
    "--nowait",
    help="If the flag is set, the command will finish"
    " immediately after sending the stop request",
    is_flag=True,
)
def stop(**raw_config_options: str) -> None:
    """
    Stop an existing engine
    """

    start_stop_generic(
        action="stop",
        accepted_initial_states={
            EngineStatusSummary.ENGINE_STATUS_SUMMARY_RUNNING,
            EngineStatusSummary.ENGINE_STATUS_SUMMARY_STARTING,
        },
        accepted_final_states={EngineStatusSummary.ENGINE_STATUS_SUMMARY_STOPPED},
        accepted_final_nowait_states={
            EngineStatusSummary.ENGINE_STATUS_SUMMARY_STOPPING,
            EngineStatusSummary.ENGINE_STATUS_SUMMARY_STOPPED,
        },
        wrong_initial_state_error="Engine {name} is not in a running or starting state,"
        " the current engine state is {state}",
        success_message="Engine {name} is successfully stopped",
        success_message_nowait="Stop request for engine {name} is successfully sent",
        failure_message="Engine {name} failed to stop. Engine status: {status}.",
        **raw_config_options,
<<<<<<< HEAD
    )


@command()
@common_options
@option(
    "--name",
    help="Name of the engine, engine should be in stopped state",
    type=str,
    required=True,
)
@option(
    "--database_name",
    help="Name of the database the engine should be attached to",
    type=str,
    required=True,
)
@option(
    "--spec",
    help="Engine spec",
    type=Choice(
        ["C{}".format(i) for i in range(1, 8)]
        + ["S{}".format(i) for i in range(1, 7)]
        + ["B{}".format(i) for i in range(1, 8)]
        + ["M{}".format(i) for i in range(1, 8)],
        case_sensitive=False,
    ),
    required=True,
)
@option(
    "--description",
    help="Engine description",
    type=str,
    default="",
    required=False,
)
@option(
    "--type",
    help="Engine type: rw for general purpose and ro for data analytics",
    type=Choice(["ro", "rw"], case_sensitive=False),
    default="ro",
    required=False,
)
@option(
    "--scale",
    help="Engine scale",
    type=IntRange(1, 128, clamp=False),
    default=1,
    required=False,
    show_default=True,
)
@option(
    "--auto_stop",
    help="Stop engine automatically after specified time in minutes",
    type=IntRange(1, 30 * 24 * 60, clamp=False),
    default=20,
    required=False,
    show_default=True,
)
@option(
    "--warmup",
    help="Engine warmup method. "
    "Minimal(min), Preload indexes(ind), Preload all data(all) ",
    type=Choice(["min", "ind", "all"]),
    default="ind",
    required=False,
    show_default=True,
)
@option("--region", required=True)
@option(
    "--json",
    is_flag=True,
    help="Provide output in json format",
)
def create(**raw_config_options: str) -> None:
    """
    Creates engine with the requested parameters
    """

    ENGINE_TYPES = {"rw": EngineType.GENERAL_PURPOSE, "ro": EngineType.DATA_ANALYTICS}
    WARMUP_METHODS = {
        "min": WarmupMethod.MINIMAL,
        "ind": WarmupMethod.PRELOAD_INDEXES,
        "all": WarmupMethod.PRELOAD_ALL_DATA,
    }

    rm = construct_resource_manager(**raw_config_options)

    try:
        database = rm.databases.get_by_name(raw_config_options["database_name"])

        engine = rm.engines.create(
            name=raw_config_options["name"],
            spec=raw_config_options["spec"],
            region=raw_config_options["region"],
            engine_type=ENGINE_TYPES[raw_config_options["type"]],
            scale=int(raw_config_options["scale"]),
            auto_stop=int(raw_config_options["auto_stop"]),
            warmup=WARMUP_METHODS[raw_config_options["warmup"]],
            description=raw_config_options["description"],
        )

        try:
            database.attach_to_engine(engine, is_default_engine=True)
        except (FireboltError, RuntimeError) as err:
            engine.delete()
            raise err

    except (FireboltError, RuntimeError) as err:
        echo(err, err=True)
        sys.exit(os.EX_USAGE)

    if not raw_config_options["json"]:
        echo(
            f"Engine {engine.name} is successfully created"
            " and attached to the {database.name}"
        )

    echo(
        prepare_execution_result_line(
            data=[
                engine.name,
                engine.description,
                engine.settings.is_read_only,
                engine.settings.auto_stop_delay_duration,
                engine.settings.preset,
                engine.settings.warm_up,
                str(engine.create_time),
                database.name,
            ],
            header=[
                "name",
                "description",
                "is_read_only",
                "auto_stop",
                "preset",
                "warm_up",
                "create_time",
                "attached_to_database",
            ],
            use_json=bool(raw_config_options["json"]),
        )
=======
>>>>>>> 81d68c6a
    )


@command()
@common_options
@option(
    "--name",
    help="Name of the engine",
    type=str,
    required=True,
)
def status(**raw_config_options: str) -> None:
    """
    Check the engine status
    """

    rm = construct_resource_manager(**raw_config_options)
    try:
        engine = rm.engines.get_by_name(name=raw_config_options["name"])

        echo(f"Engine {engine.name} current status is: {engine.current_status_summary}")
    except (FireboltError, RuntimeError) as err:
        echo(err, err=True)
        sys.exit(os.EX_DATAERR)


engine.add_command(start)
<<<<<<< HEAD
engine.add_command(create)
engine.add_command(stop)
=======
engine.add_command(stop)
engine.add_command(status)
>>>>>>> 81d68c6a
<|MERGE_RESOLUTION|>--- conflicted
+++ resolved
@@ -148,7 +148,6 @@
         success_message_nowait="Stop request for engine {name} is successfully sent",
         failure_message="Engine {name} failed to stop. Engine status: {status}.",
         **raw_config_options,
-<<<<<<< HEAD
     )
 
 
@@ -291,8 +290,6 @@
             ],
             use_json=bool(raw_config_options["json"]),
         )
-=======
->>>>>>> 81d68c6a
     )
 
 
@@ -320,10 +317,6 @@
 
 
 engine.add_command(start)
-<<<<<<< HEAD
 engine.add_command(create)
 engine.add_command(stop)
-=======
-engine.add_command(stop)
-engine.add_command(status)
->>>>>>> 81d68c6a
+engine.add_command(status)