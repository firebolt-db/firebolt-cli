import os
import sys
from datetime import timedelta
from typing import Callable, Optional

from click import (
    Choice,
    IntRange,
    argument,
    command,
    confirm,
    echo,
    group,
    option,
)
from firebolt.common.exception import FireboltError
from firebolt.model.engine import Engine
from firebolt.service.manager import ResourceManager
from firebolt.service.types import (
    EngineStatusSummary,
    EngineType,
    WarmupMethod,
)

from firebolt_cli.common_options import (
    common_options,
    default_from_config_file,
    json_option,
)
from firebolt_cli.utils import (
    construct_resource_manager,
    construct_shortcuts,
    exit_on_firebolt_exception,
    get_default_database_engine,
    prepare_execution_result_line,
    prepare_execution_result_table,
)

NEW_ENGINE_SPEC = {
    "C": list(range(1, 8)),
    "S": list(range(1, 7)),
    "B": list(range(1, 8)),
    "M": list(range(1, 8)),
}

OLD_ENGINE_SPEC = {
    "c5d": ["large", "xlarge", "2xlarge", "4xlarge", "9xlarge", "12xlarge", "metal"],
    "i3": ["large", "xlarge", "2xlarge", "4xlarge", "8xlarge", "metal"],
    "r5d": ["large", "xlarge", "2xlarge", "4xlarge", "8xlarge", "12xlarge", "metal"],
    "m5d": ["large", "xlarge", "2xlarge", "4xlarge", "8xlarge", "12xlarge", "metal"],
}

AVAILABLE_OLD_ENGINES = [
    f"{engine_family}.{engine_type}"
    for engine_family, engine_types in OLD_ENGINE_SPEC.items()
    for engine_type in engine_types
]

AVAILABLE_NEW_ENGINES = [
    f"{engine_family}{engine_type}"
    for engine_family, engine_types in NEW_ENGINE_SPEC.items()
    for engine_type in engine_types
]


@group(
    cls=construct_shortcuts(
        shortages={
            "list": "list (ls)",
            "ls": "list (ls)",
        }
    )
)
def engine() -> None:
    """
    Manage engines.
    """


def get_engine_from_name_or_default(
    rm: ResourceManager, engine_name: Optional[str], database_name: Optional[str]
) -> Engine:
    """
    Returns engine either from its name, or a default engine deducted
    from database_name. At least one engine_name or database_name should
    be provided, raises an Error otherwise.
    """
    if engine_name is not None:
        return rm.engines.get_by_name(name=engine_name)
    elif database_name is not None:
        return get_default_database_engine(rm, database_name)
    else:
        raise FireboltError("Either engine name or database name has to be specified")


def start_stop_generic(
    engine: Engine,
    action: str,
    accepted_initial_states: set,
    accepted_final_states: set,
    accepted_final_nowait_states: set,
    wrong_initial_state_error: str,
    failure_message: str,
    success_message: str,
    success_message_nowait: str,
    **raw_config_options: str,
) -> None:

    current_status_name = (
        engine.current_status_summary.name
        if engine.current_status_summary
        else EngineStatusSummary.ENGINE_STATUS_SUMMARY_UNSPECIFIED.name
    )

    if engine.current_status_summary not in accepted_initial_states:
        raise FireboltError(
            wrong_initial_state_error.format(
                name=engine.name,
                state=current_status_name,
            )
        )

    if action == "start":
        engine = engine.start(wait_for_startup=raw_config_options["wait"])
    elif action == "stop":
        engine = engine.stop(wait_for_stop=raw_config_options["wait"])
    elif action == "restart":
        engine = engine.restart(wait_for_startup=raw_config_options["wait"])
    else:
        assert False, "not available action"

    if (
        engine.current_status_summary in accepted_final_nowait_states
        and not raw_config_options["wait"]
    ):
        echo(success_message_nowait.format(name=engine.name))
    elif engine.current_status_summary in accepted_final_states:
        echo(success_message.format(name=engine.name))
    else:
        raise FireboltError(
            failure_message.format(name=engine.name, status=current_status_name)
        )


@command()
@common_options
@option(
    "--database-name",
    envvar="FIREBOLT_DATABASE_NAME",
    help="Alternatively to engine name, database name could be specified, "
    "its default engine will be used",
    hidden=True,
    callback=default_from_config_file(required=False),
)
@option(
    "--wait/--no-wait",
    help="Wait until the engine is started.",
    is_flag=True,
    default=False,
)
@argument("engine_name", type=str, required=False)
@exit_on_firebolt_exception
def start(**raw_config_options: str) -> None:
    """
    Start an existing ENGINE_NAME. If ENGINE_NAME is not set,
    uses default engine instead.
    """

    rm = construct_resource_manager(**raw_config_options)
    engine = get_engine_from_name_or_default(
        rm, raw_config_options["engine_name"], raw_config_options["database_name"]
    )

    if (
        engine.current_status_summary
        == EngineStatusSummary.ENGINE_STATUS_SUMMARY_FAILED
    ):
        raise FireboltError(
            f"Engine {engine.name} is in a failed state.\n"
            f"You need to restart an engine first:\n"
            f"$ firebolt restart {engine.name}"
        )

    start_stop_generic(
        engine=engine,
        action="start",
        accepted_initial_states={
            EngineStatusSummary.ENGINE_STATUS_SUMMARY_STOPPED,
            EngineStatusSummary.ENGINE_STATUS_SUMMARY_STOPPING,
        },
        accepted_final_states={EngineStatusSummary.ENGINE_STATUS_SUMMARY_RUNNING},
        accepted_final_nowait_states={
            EngineStatusSummary.ENGINE_STATUS_SUMMARY_STARTING
        },
        wrong_initial_state_error="Engine {name} is not in a stopped state."
        "The current engine state is {state}.",
        success_message="Engine {name} is successfully started.",
        success_message_nowait="Start request for engine {name} is successfully sent.",
        failure_message="Engine {name} failed to start. Engine status: {status}.",
        **raw_config_options,
    )


@command()
@common_options
@option(
    "--database-name",
    envvar="FIREBOLT_DATABASE_NAME",
    help="Alternatively to engine name, database name could be specified, "
    "its default engine will be used",
    hidden=True,
    callback=default_from_config_file(required=False),
)
@option(
    "--wait/--no-wait",
    help="Wait until the engine is stopped.",
    is_flag=True,
    default=False,
)
@argument("engine_name", type=str, required=False)
@exit_on_firebolt_exception
def stop(**raw_config_options: str) -> None:
    """
    Stop an existing ENGINE_NAME. If ENGINE_NAME is not set,
    uses default engine instead.
    """

    rm = construct_resource_manager(**raw_config_options)
    engine = get_engine_from_name_or_default(
        rm, raw_config_options["engine_name"], raw_config_options["database_name"]
    )

    start_stop_generic(
        engine=engine,
        action="stop",
        accepted_initial_states={
            EngineStatusSummary.ENGINE_STATUS_SUMMARY_RUNNING,
            EngineStatusSummary.ENGINE_STATUS_SUMMARY_STARTING,
        },
        accepted_final_states={EngineStatusSummary.ENGINE_STATUS_SUMMARY_STOPPED},
        accepted_final_nowait_states={
            EngineStatusSummary.ENGINE_STATUS_SUMMARY_STOPPING,
            EngineStatusSummary.ENGINE_STATUS_SUMMARY_STOPPED,
        },
        wrong_initial_state_error="Engine {name} is not in a running or starting state."
        " The current engine state is {state}.",
        success_message="Engine {name} is successfully stopped.",
        success_message_nowait="Stop request for engine {name} is successfully sent.",
        failure_message="Engine {name} failed to stop. Engine status: {status}.",
        **raw_config_options,
    )


def engine_properties_options(create_mode: bool = True) -> Callable:
    """
    decorator for engine create/update common options

    :param create_mode: True for create, will make some options required
    """
    _ENGINE_OPTIONS = [
        option(
            "--name",
            help="Name of the engine.",
            type=str,
            required=True,
        ),
        option(
            "--spec",
            help="Engine spec",
            type=Choice(
                AVAILABLE_OLD_ENGINES + AVAILABLE_NEW_ENGINES,
                case_sensitive=False,
            ),
            required=create_mode,
        ),
        option(
            "--description",
            help="Engine description (max: 64 characters).",
            type=str,
            default="" if create_mode else None,
            required=False,
        ),
        option(
            "--type",
            help='Engine type: "rw" for general purpose '
            'and "ro" for data analytics.',
            type=Choice(list(ENGINE_TYPES.keys()), case_sensitive=False),
            default="ro" if create_mode else None,
            required=False,
        ),
        option(
            "--scale",
            help="The number of engine nodes. Value entered must be between 1 and 128.",
            type=IntRange(1, 128, clamp=False),
            default=1 if create_mode else None,
            required=False,
            show_default=True,
            metavar="INTEGER",
        ),
        option(
            "--use-spot/--no-use-spot",
            help="Use spot instances",
            is_flag=True,
            default=None,
            required=False,
        ),
        option(
            "--auto-stop",
<<<<<<< HEAD
            help="Stop engine automatically after specified time in minutes. "
            "Setting the parameter to 0 disables auto-stop.",
            type=IntRange(0, 30 * 24 * 60, clamp=False),
=======
            help="Stop engine automatically after specified time in minutes."
            "Value entered must be between 1 and 43200"
            "(max value is equal to 30 days).",
            type=IntRange(1, 30 * 24 * 60, clamp=False),
>>>>>>> a482ee3c
            default=20 if create_mode else None,
            required=False,
            show_default=True,
            metavar="INTEGER",
        ),
        option(
            "--warmup",
            help="Engine warmup method. "
            "Minimal(min), Preload indexes(ind), Preload all data(all)",
            type=Choice(list(WARMUP_METHODS.keys())),
            default="ind" if create_mode else None,
            required=False,
            show_default=True,
        ),
    ]

    def _engine_properties_options_inner(command: Callable) -> Callable:
        for add_option in reversed(_ENGINE_OPTIONS):
            command = add_option(command)
        return command

    return _engine_properties_options_inner


def echo_engine_information(
    rm: ResourceManager, engine: Engine, use_json: bool
) -> None:
    """

    :param engine:
    :param database:
    :param use_json:
    :return:
    """

    revision = None
    instance_type = None
    if engine.latest_revision_key:
        revision = rm.engine_revisions.get_by_key(engine.latest_revision_key)
        instance_type = rm.instance_types.instance_types_by_key[
            revision.specification.db_compute_instances_type_key
        ]

    def _format_auto_stop(auto_stop: str) -> str:
        """
        auto_stop could be set either 0 or to a value with ending with m or s
        if it is the case then we print its timedelta or "ALWAYS ON"
        if not the original auto_stop parameter is returned
        """
        val = int(auto_stop[:-1])

        if val == 0:
            return "ALWAYS ON"

        if auto_stop[-1] == "m":
            return str(timedelta(minutes=val))
        elif auto_stop[-1] == "s":
            return str(timedelta(seconds=val))
        else:
            return auto_stop

    echo(
        prepare_execution_result_line(
            data=[
                engine.name,
                engine.description,
                engine.current_status_summary.name
                if engine.current_status_summary
                else None,
                _format_auto_stop(engine.settings.auto_stop_delay_duration),
                revision.specification.db_compute_instances_use_spot
                if revision
                else "",
                engine.settings.preset,
                engine.settings.warm_up,
                str(engine.create_time),
                engine.database.name if engine.database else None,
                instance_type.name if instance_type else "",
                revision.specification.db_compute_instances_count if revision else "",
            ],
            header=[
                "name",
                "description",
                "status",
                "auto_stop",
                "is_spot_instance",
                "preset",
                "warm_up",
                "create_time",
                "attached_to_database",
                "instance_type",
                "scale",
            ],
            use_json=bool(use_json),
        )
    )


ENGINE_TYPES = {"rw": EngineType.GENERAL_PURPOSE, "ro": EngineType.DATA_ANALYTICS}
WARMUP_METHODS = {
    "min": WarmupMethod.MINIMAL,
    "ind": WarmupMethod.PRELOAD_INDEXES,
    "all": WarmupMethod.PRELOAD_ALL_DATA,
}


@command()
@common_options
@option(
    "--database-name",
    envvar="FIREBOLT_DATABASE_NAME",
    help="Alternatively to engine name, database name could be specified, "
    "its default engine will be used",
    hidden=True,
    callback=default_from_config_file(required=False),
)
@option(
    "--wait/--no-wait",
    help="Wait until the engine is restarted.",
    is_flag=True,
    default=False,
)
@argument("engine_name", type=str, required=False)
@exit_on_firebolt_exception
def restart(**raw_config_options: str) -> None:
    """
    Restart an existing ENGINE_NAME. If ENGINE_NAME is not set,
    uses default engine instead.
    """

    rm = construct_resource_manager(**raw_config_options)
    engine = get_engine_from_name_or_default(
        rm, raw_config_options["engine_name"], raw_config_options["database_name"]
    )

    start_stop_generic(
        engine=engine,
        action="restart",
        accepted_initial_states={
            EngineStatusSummary.ENGINE_STATUS_SUMMARY_RUNNING,
            EngineStatusSummary.ENGINE_STATUS_SUMMARY_FAILED,
        },
        accepted_final_states={EngineStatusSummary.ENGINE_STATUS_SUMMARY_RUNNING},
        accepted_final_nowait_states={
            EngineStatusSummary.ENGINE_STATUS_SUMMARY_STOPPING,
            EngineStatusSummary.ENGINE_STATUS_SUMMARY_STARTING,
        },
        wrong_initial_state_error="Engine {name} is not in a running or failed state."
        " The current engine state is {state}.",
        success_message="Engine {name} is successfully restarted.",
        success_message_nowait="Restart request for engine {name} "
        "is successfully sent.",
        failure_message="Engine {name} failed to restart. Engine status: {status}.",
        **raw_config_options,
    )


@command()
@common_options
@engine_properties_options(create_mode=True)
@option(
    "--database-name",
    help="Name of the database the engine should be attached to.",
    type=str,
    required=True,
)
@json_option
@exit_on_firebolt_exception
def create(**raw_config_options: str) -> None:
    """
    Creates engine with the requested parameters.
    """
    rm = construct_resource_manager(**raw_config_options)

    database = rm.databases.get_by_name(name=raw_config_options["database_name"])
    region = rm.regions.get_by_key(database.compute_region_key)

    engine = rm.engines.create(
        name=raw_config_options["name"],
        spec=raw_config_options["spec"],
        region=region.name,
        engine_type=ENGINE_TYPES[raw_config_options["type"]],
        scale=int(raw_config_options["scale"]),
        auto_stop=int(raw_config_options["auto_stop"]),
        warmup=WARMUP_METHODS[raw_config_options["warmup"]],
        description=raw_config_options["description"],
        revision_spec_kwargs={
            "db_compute_instances_use_spot": True
            if raw_config_options["use_spot"]
            else False
        },
    )

    try:
        database.attach_to_engine(engine=engine, is_default_engine=True)
    except (FireboltError, RuntimeError) as err:
        engine.delete()
        raise err

    if not raw_config_options["json"]:
        echo(
            f"Engine {engine.name} is successfully created "
            f"and attached to the {database.name}."
        )

    echo_engine_information(rm, engine, bool(raw_config_options["json"]))


@command()
@common_options
@engine_properties_options(create_mode=False)
@option(
    "--new-engine-name",
    help="Set this parameter for renaming the engine.",
    default=None,
    required=False,
)
@json_option
@exit_on_firebolt_exception
<<<<<<< HEAD
def update(auto_stop: int, scale: int, **raw_config_options: str) -> None:
=======
def update(use_spot: Optional[bool], **raw_config_options: str) -> None:
>>>>>>> a482ee3c
    """
    Update engine parameters. Engine should be stopped before updating.
    """
    something_to_update = (
        any(
            raw_config_options[param] is not None
            for param in [
                "spec",
                "type",
<<<<<<< HEAD
=======
                "scale",
                "auto_stop",
>>>>>>> a482ee3c
                "warmup",
                "description",
            ]
        )
<<<<<<< HEAD
        or scale is not None
        or auto_stop is not None
=======
        or use_spot is not None
>>>>>>> a482ee3c
    )

    if not something_to_update:
        echo("Nothing to update. At least one parameter should be provided.", err=True)
        sys.exit(os.EX_USAGE)

    rm = construct_resource_manager(**raw_config_options)

    engine = rm.engines.get_by_name(name=raw_config_options["name"])

    engine = engine.update(
        name=raw_config_options["new_engine_name"],
        spec=raw_config_options["spec"],
        engine_type=ENGINE_TYPES.get(raw_config_options["type"], None),
        scale=scale,
        auto_stop=auto_stop,
        warmup=WARMUP_METHODS.get(raw_config_options["warmup"], None),
        description=raw_config_options["description"],
        use_spot=use_spot,
    )

    if not raw_config_options["json"]:
        echo(f"Engine {engine.name} is successfully updated.")

    echo_engine_information(rm, engine, bool(raw_config_options["json"]))


@command()
@common_options
@option(
    "--database-name",
    envvar="FIREBOLT_DATABASE_NAME",
    help="Alternatively to engine name, database name could be specified, "
    "its default engine will be used",
    hidden=True,
    callback=default_from_config_file(required=False),
)
@argument("engine_name", type=str, required=False)
@exit_on_firebolt_exception
def status(**raw_config_options: str) -> None:
    """
    Check the ENGINE_NAME status. If ENGINE_NAME is not set,
    uses default engine instead.
    """

    rm = construct_resource_manager(**raw_config_options)
    engine = get_engine_from_name_or_default(
        rm, raw_config_options["engine_name"], raw_config_options["database_name"]
    )

    current_status_name = (
        engine.current_status_summary.name if engine.current_status_summary else ""
    )
    echo(f"Engine {engine.name} current status is: {current_status_name}")


@command(name="list", short_help="List existing engines (alias: ls)")
@common_options
@option(
    "--name-contains",
    help="A string used to filter the list of returned engines. "
    "Partial matches will be returned.",
    default=None,
    type=str,
)
@json_option
@exit_on_firebolt_exception
def list(**raw_config_options: str) -> None:
    """
    List existing engines
    """

    rm = construct_resource_manager(**raw_config_options)

    engines = rm.engines.get_many(
        name_contains=raw_config_options["name_contains"],
        order_by="ENGINE_ORDER_NAME_ASC",
    )

    if not raw_config_options["json"]:
        echo("Found {num_engines} engines".format(num_engines=len(engines)))

    if raw_config_options["json"] or engines:
        echo(
            prepare_execution_result_table(
                data=[
                    [
                        engine.name,
                        engine.current_status_summary.name
                        if engine.current_status_summary
                        else EngineStatusSummary.ENGINE_STATUS_SUMMARY_UNSPECIFIED,
                        rm.regions.get_by_key(engine.compute_region_key).name,
                    ]
                    for engine in engines
                ],
                header=["name", "status", "region"],
                use_json=bool(raw_config_options["json"]),
            )
        )


@command()
@common_options
@option(
    "--yes",
    help="Automatic yes on confirmation prompt",
    is_flag=True,
)
@argument(
    "engine_name",
    type=str,
)
@exit_on_firebolt_exception
def drop(**raw_config_options: str) -> None:
    """
    Drop an existing engine
    """
    rm = construct_resource_manager(**raw_config_options)
    engine = rm.engines.get_by_name(name=raw_config_options["engine_name"])

    if raw_config_options["yes"] or confirm(
        f"Do you really want to drop the engine {engine.name}?"
    ):
        engine.delete()
        echo(f"Drop request for engine {engine.name} is successfully sent")
    else:
        echo("Drop request is aborted")


@command()
@common_options
@argument(
    "engine_name",
    type=str,
)
@json_option
@exit_on_firebolt_exception
def describe(**raw_config_options: str) -> None:
    """
    Describe specified engine
    """
    rm = construct_resource_manager(**raw_config_options)
    engine = rm.engines.get_by_name(name=raw_config_options["engine_name"])
    echo_engine_information(rm, engine, bool(raw_config_options["json"]))


engine.add_command(create)
engine.add_command(describe)
engine.add_command(drop)
engine.add_command(start)
engine.add_command(restart)
engine.add_command(stop)
engine.add_command(status)
engine.add_command(update)
engine.add_command(start)
engine.add_command(list)<|MERGE_RESOLUTION|>--- conflicted
+++ resolved
@@ -306,16 +306,10 @@
         ),
         option(
             "--auto-stop",
-<<<<<<< HEAD
-            help="Stop engine automatically after specified time in minutes. "
-            "Setting the parameter to 0 disables auto-stop.",
-            type=IntRange(0, 30 * 24 * 60, clamp=False),
-=======
             help="Stop engine automatically after specified time in minutes."
             "Value entered must be between 1 and 43200"
             "(max value is equal to 30 days).",
             type=IntRange(1, 30 * 24 * 60, clamp=False),
->>>>>>> a482ee3c
             default=20 if create_mode else None,
             required=False,
             show_default=True,
@@ -535,11 +529,9 @@
 )
 @json_option
 @exit_on_firebolt_exception
-<<<<<<< HEAD
-def update(auto_stop: int, scale: int, **raw_config_options: str) -> None:
-=======
-def update(use_spot: Optional[bool], **raw_config_options: str) -> None:
->>>>>>> a482ee3c
+def update(
+    use_spot: Optional[bool], auto_stop: int, scale: int, **raw_config_options: str
+) -> None:
     """
     Update engine parameters. Engine should be stopped before updating.
     """
@@ -549,21 +541,13 @@
             for param in [
                 "spec",
                 "type",
-<<<<<<< HEAD
-=======
-                "scale",
-                "auto_stop",
->>>>>>> a482ee3c
                 "warmup",
                 "description",
             ]
         )
-<<<<<<< HEAD
         or scale is not None
+        or use_spot is not None
         or auto_stop is not None
-=======
-        or use_spot is not None
->>>>>>> a482ee3c
     )
 
     if not something_to_update:
