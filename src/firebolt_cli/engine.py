import os
import sys

from click import Choice, IntRange, command, confirm, echo, group, option
from firebolt.common.exception import FireboltError
from firebolt.service.types import (
    EngineStatusSummary,
    EngineType,
    WarmupMethod,
)

from firebolt_cli.common_options import common_options
from firebolt_cli.utils import (
    construct_resource_manager,
<<<<<<< HEAD
    prepare_execution_result_table,
)
=======
    prepare_execution_result_line,
)

NEW_ENGINE_SPEC = {
    "C": list(range(1, 8)),
    "S": list(range(1, 7)),
    "B": list(range(1, 8)),
    "M": list(range(1, 8)),
}

OLD_ENGINE_SPEC = {
    "c5d": ["large", "xlarge", "2xlarge", "4xlarge", "9xlarge", "12xlarge", "metal"],
    "i3": ["large", "xlarge", "2xlarge", "4xlarge", "8xlarge", "metal"],
    "r5d": ["large", "xlarge", "2xlarge", "4xlarge", "8xlarge", "12xlarge", "metal"],
    "m5d": ["large", "xlarge", "2xlarge", "4xlarge", "8xlarge", "12xlarge", "metal"],
}

AVAILABLE_OLD_ENGINES = [
    f"{engine_family}.{engine_type}"
    for engine_family, engine_types in OLD_ENGINE_SPEC.items()
    for engine_type in engine_types
]

AVAILABLE_NEW_ENGINES = [
    f"{engine_family}{engine_type}"
    for engine_family, engine_types in NEW_ENGINE_SPEC.items()
    for engine_type in engine_types
]
>>>>>>> 37e36d39


@group()
def engine() -> None:
    """
    Manage the engines using the firebolt cli
    """


def start_stop_generic(
    action: str,
    accepted_initial_states: set,
    accepted_final_states: set,
    accepted_final_nowait_states: set,
    wrong_initial_state_error: str,
    failure_message: str,
    success_message: str,
    success_message_nowait: str,
    **raw_config_options: str,
) -> None:

    try:
        rm = construct_resource_manager(**raw_config_options)

        engine = rm.engines.get_by_name(raw_config_options["name"])
        if engine.current_status_summary not in accepted_initial_states:

            raise FireboltError(
                wrong_initial_state_error.format(
                    name=engine.name,
                    state=engine.current_status_summary,
                )
            )

        if action == "start":
            engine = engine.start(wait_for_startup=not raw_config_options["nowait"])
        elif action == "stop":
            engine = engine.stop(wait_for_stop=not raw_config_options["nowait"])
        else:
            assert False, "not available action"

        if (
            engine.current_status_summary in accepted_final_nowait_states
            and raw_config_options["nowait"]
        ):
            echo(success_message_nowait.format(name=engine.name))
        elif engine.current_status_summary in accepted_final_states:
            echo(success_message.format(name=engine.name))
        else:
            raise FireboltError(
                failure_message.format(
                    name=engine.name, status=engine.current_status_summary
                )
            )

    except (FireboltError, RuntimeError) as err:
        echo(err, err=True)
        sys.exit(os.EX_DATAERR)


@command()
@common_options
@option(
    "--name",
    help="Name of the engine, engine should be in stopped state",
    type=str,
    required=True,
)
@option(
    "--nowait",
    help="If the flag is set, the command will finish"
    " immediately after sending the start request",
    is_flag=True,
)
def start(**raw_config_options: str) -> None:
    """
    Start an existing engine
    """
    start_stop_generic(
        action="start",
        accepted_initial_states={
            EngineStatusSummary.ENGINE_STATUS_SUMMARY_STOPPED,
            EngineStatusSummary.ENGINE_STATUS_SUMMARY_STOPPING,
            EngineStatusSummary.ENGINE_STATUS_SUMMARY_FAILED,
        },
        accepted_final_states={EngineStatusSummary.ENGINE_STATUS_SUMMARY_RUNNING},
        accepted_final_nowait_states={
            EngineStatusSummary.ENGINE_STATUS_SUMMARY_STARTING
        },
        wrong_initial_state_error="Engine {name} is not in a stopped state,"
        " the current engine state is {state}",
        success_message="Engine {name} is successfully started",
        success_message_nowait="Start request for engine {name} is successfully sent",
        failure_message="Engine {name} failed to start. Engine status: {status}.",
        **raw_config_options,
    )


@command()
@common_options
@option(
    "--name",
    help="Name of the engine, engine should be in running or starting state",
    type=str,
    required=True,
)
@option(
    "--nowait",
    help="If the flag is set, the command will finish"
    " immediately after sending the stop request",
    is_flag=True,
)
def stop(**raw_config_options: str) -> None:
    """
    Stop an existing engine
    """

    start_stop_generic(
        action="stop",
        accepted_initial_states={
            EngineStatusSummary.ENGINE_STATUS_SUMMARY_RUNNING,
            EngineStatusSummary.ENGINE_STATUS_SUMMARY_STARTING,
        },
        accepted_final_states={EngineStatusSummary.ENGINE_STATUS_SUMMARY_STOPPED},
        accepted_final_nowait_states={
            EngineStatusSummary.ENGINE_STATUS_SUMMARY_STOPPING,
            EngineStatusSummary.ENGINE_STATUS_SUMMARY_STOPPED,
        },
        wrong_initial_state_error="Engine {name} is not in a running or starting state,"
        " the current engine state is {state}",
        success_message="Engine {name} is successfully stopped",
        success_message_nowait="Stop request for engine {name} is successfully sent",
        failure_message="Engine {name} failed to stop. Engine status: {status}.",
        **raw_config_options,
    )


@command()
@common_options
@option(
    "--name",
    help="Name of the engine, engine should be in stopped state",
    type=str,
    required=True,
)
@option(
    "--database_name",
    help="Name of the database the engine should be attached to",
    type=str,
    required=True,
)
@option(
    "--spec",
    help="Engine spec",
    type=Choice(
        AVAILABLE_OLD_ENGINES + AVAILABLE_NEW_ENGINES,
        case_sensitive=False,
    ),
    required=True,
)
@option(
    "--description",
    help="Engine description",
    type=str,
    default="",
    required=False,
)
@option(
    "--type",
    help="Engine type: rw for general purpose and ro for data analytics",
    type=Choice(["ro", "rw"], case_sensitive=False),
    default="ro",
    required=False,
)
@option(
    "--scale",
    help="Engine scale",
    type=IntRange(1, 128, clamp=False),
    default=1,
    required=False,
    show_default=True,
)
@option(
    "--auto_stop",
    help="Stop engine automatically after specified time in minutes",
    type=IntRange(1, 30 * 24 * 60, clamp=False),
    default=20,
    required=False,
    show_default=True,
)
@option(
    "--warmup",
    help="Engine warmup method. "
    "Minimal(min), Preload indexes(ind), Preload all data(all) ",
    type=Choice(["min", "ind", "all"]),
    default="ind",
    required=False,
    show_default=True,
)
@option("--region", help="Region, where the engine should be created", required=True)
@option(
    "--json",
    is_flag=True,
    help="Provide output in json format",
)
def create(**raw_config_options: str) -> None:
    """
    Creates engine with the requested parameters
    """

    ENGINE_TYPES = {"rw": EngineType.GENERAL_PURPOSE, "ro": EngineType.DATA_ANALYTICS}
    WARMUP_METHODS = {
        "min": WarmupMethod.MINIMAL,
        "ind": WarmupMethod.PRELOAD_INDEXES,
        "all": WarmupMethod.PRELOAD_ALL_DATA,
    }

    rm = construct_resource_manager(**raw_config_options)

    try:
        database = rm.databases.get_by_name(name=raw_config_options["database_name"])

        engine = rm.engines.create(
            name=raw_config_options["name"],
            spec=raw_config_options["spec"],
            region=raw_config_options["region"],
            engine_type=ENGINE_TYPES[raw_config_options["type"]],
            scale=int(raw_config_options["scale"]),
            auto_stop=int(raw_config_options["auto_stop"]),
            warmup=WARMUP_METHODS[raw_config_options["warmup"]],
            description=raw_config_options["description"],
        )

        try:
            database.attach_to_engine(engine=engine, is_default_engine=True)
        except (FireboltError, RuntimeError) as err:
            engine.delete()
            raise err

    except (FireboltError, RuntimeError) as err:
        echo(err, err=True)
        sys.exit(os.EX_USAGE)

    if not raw_config_options["json"]:
        echo(
            f"Engine {engine.name} is successfully created"
            " and attached to the {database.name}"
        )

    echo(
        prepare_execution_result_line(
            data=[
                engine.name,
                engine.description,
                engine.settings.is_read_only,
                engine.settings.auto_stop_delay_duration,
                engine.settings.preset,
                engine.settings.warm_up,
                str(engine.create_time),
                database.name,
            ],
            header=[
                "name",
                "description",
                "is_read_only",
                "auto_stop",
                "preset",
                "warm_up",
                "create_time",
                "attached_to_database",
            ],
            use_json=bool(raw_config_options["json"]),
        )
    )


@command()
@common_options
@option(
    "--name",
    help="Name of the engine",
    type=str,
    required=True,
)
def status(**raw_config_options: str) -> None:
    """
    Check the engine status
    """

    rm = construct_resource_manager(**raw_config_options)
    try:
        engine = rm.engines.get_by_name(name=raw_config_options["name"])

        echo(f"Engine {engine.name} current status is: {engine.current_status_summary}")
    except (FireboltError, RuntimeError) as err:
        echo(err, err=True)
        sys.exit(os.EX_DATAERR)


@command()
@common_options
<<<<<<< HEAD
@option(
    "--name-contains",
    help="Output engines will be filtered by name_contains",
    default=None,
    type=str,
)
@option("--json", help="Provide output in json format", is_flag=True)
def list(**raw_config_options: str) -> None:
    """
    List existing engines
    """

    try:
        rm = construct_resource_manager(**raw_config_options)

        engines = rm.engines.get_many(name_contains=raw_config_options["name_contains"])

        if not raw_config_options["json"]:
            echo("Found {num_engines} engines".format(num_engines=len(engines)))

        if raw_config_options["json"] or engines:
            echo(
                prepare_execution_result_table(
                    data=[
                        [
                            engine.name,
                            engine.current_status_summary.name,
                            rm.regions.get_by_key(engine.compute_region_key).name,
                        ]
                        for engine in engines
                    ],
                    header=["name", "status", "region"],
                    use_json=bool(raw_config_options["json"]),
                )
            )
=======
@option("--name", help="Engine name, that should be deleted", type=str, required=True)
@option(
    "--yes",
    help="Automatic yes on confirmation prompt",
    is_flag=True,
)
def drop(**raw_config_options: str) -> None:
    """
    Drop an existing engine
    """
    try:
        rm = construct_resource_manager(**raw_config_options)
        engine = rm.engines.get_by_name(name=raw_config_options["name"])

        if raw_config_options["yes"] or confirm(
            "Do you really want to drop the engine {name}?".format(
                name=raw_config_options["name"]
            )
        ):
            engine.delete()
            echo(f"Drop request for engine {engine.name} is successfully sent")
        else:
            echo("Drop request is aborted")
>>>>>>> 37e36d39

    except (RuntimeError, FireboltError) as err:
        echo(err, err=True)
        sys.exit(os.EX_DATAERR)


<<<<<<< HEAD
=======
engine.add_command(create)
engine.add_command(drop)
>>>>>>> 37e36d39
engine.add_command(start)
engine.add_command(stop)
engine.add_command(status)
engine.add_command(list)<|MERGE_RESOLUTION|>--- conflicted
+++ resolved
@@ -12,11 +12,8 @@
 from firebolt_cli.common_options import common_options
 from firebolt_cli.utils import (
     construct_resource_manager,
-<<<<<<< HEAD
+    prepare_execution_result_line,
     prepare_execution_result_table,
-)
-=======
-    prepare_execution_result_line,
 )
 
 NEW_ENGINE_SPEC = {
@@ -44,7 +41,6 @@
     for engine_family, engine_types in NEW_ENGINE_SPEC.items()
     for engine_type in engine_types
 ]
->>>>>>> 37e36d39
 
 
 @group()
@@ -346,7 +342,6 @@
 
 @command()
 @common_options
-<<<<<<< HEAD
 @option(
     "--name-contains",
     help="Output engines will be filtered by name_contains",
@@ -382,7 +377,13 @@
                     use_json=bool(raw_config_options["json"]),
                 )
             )
-=======
+    except (RuntimeError, FireboltError) as err:
+        echo(err, err=True)
+        sys.exit(os.EX_DATAERR)
+
+
+@command()
+@common_options
 @option("--name", help="Engine name, that should be deleted", type=str, required=True)
 @option(
     "--yes",
@@ -406,18 +407,14 @@
             echo(f"Drop request for engine {engine.name} is successfully sent")
         else:
             echo("Drop request is aborted")
->>>>>>> 37e36d39
 
     except (RuntimeError, FireboltError) as err:
         echo(err, err=True)
         sys.exit(os.EX_DATAERR)
 
 
-<<<<<<< HEAD
-=======
 engine.add_command(create)
 engine.add_command(drop)
->>>>>>> 37e36d39
 engine.add_command(start)
 engine.add_command(stop)
 engine.add_command(status)
