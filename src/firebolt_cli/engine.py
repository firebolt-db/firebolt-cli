import os
import sys
from datetime import timedelta
from typing import Callable, Optional

from click import (
    Choice,
    IntRange,
    argument,
    command,
    confirm,
    echo,
    group,
    option,
)
from firebolt.common.exception import FireboltError
from firebolt.model.engine import Engine
from firebolt.service.manager import ResourceManager
from firebolt.service.types import (
    EngineStatusSummary,
    EngineType,
    WarmupMethod,
)

from firebolt_cli.common_options import (
    common_options,
    default_from_config_file,
    json_option,
)
from firebolt_cli.utils import (
    construct_resource_manager,
    construct_shortcuts,
    exit_on_firebolt_exception,
    get_default_database_engine,
    prepare_execution_result_line,
    prepare_execution_result_table,
    string_to_int_or_none,
)

NEW_ENGINE_SPEC = {
    "C": list(range(1, 8)),
    "S": list(range(1, 7)),
    "B": list(range(1, 8)),
    "M": list(range(1, 8)),
}

OLD_ENGINE_SPEC = {
    "c5d": ["large", "xlarge", "2xlarge", "4xlarge", "9xlarge", "12xlarge", "metal"],
    "i3": ["large", "xlarge", "2xlarge", "4xlarge", "8xlarge", "metal"],
    "r5d": ["large", "xlarge", "2xlarge", "4xlarge", "8xlarge", "12xlarge", "metal"],
    "m5d": ["large", "xlarge", "2xlarge", "4xlarge", "8xlarge", "12xlarge", "metal"],
}

AVAILABLE_OLD_ENGINES = [
    f"{engine_family}.{engine_type}"
    for engine_family, engine_types in OLD_ENGINE_SPEC.items()
    for engine_type in engine_types
]

AVAILABLE_NEW_ENGINES = [
    f"{engine_family}{engine_type}"
    for engine_family, engine_types in NEW_ENGINE_SPEC.items()
    for engine_type in engine_types
]


@group(
    cls=construct_shortcuts(
        shortages={
            "list": "list (ls)",
            "ls": "list (ls)",
        }
    )
)
def engine() -> None:
    """
    Manage engines.
    """


def get_engine_from_name_or_default(
    rm: ResourceManager, engine_name: Optional[str], database_name: Optional[str]
) -> Engine:
    """
    Returns engine either from its name, or a default engine deducted
    from database_name. At least one engine_name or database_name should
    be provided, raises an Error otherwise.
    """
    if engine_name is not None:
        return rm.engines.get_by_name(name=engine_name)
    elif database_name is not None:
        return get_default_database_engine(rm, database_name)
    else:
        raise FireboltError("Either engine name or database name has to be specified")


def start_stop_generic(
    engine: Engine,
    action: str,
    accepted_initial_states: set,
    accepted_final_states: set,
    accepted_final_nowait_states: set,
    wrong_initial_state_error: str,
    failure_message: str,
    success_message: str,
    success_message_nowait: str,
    **raw_config_options: str,
) -> None:

    current_status_name = (
        engine.current_status_summary.name
        if engine.current_status_summary
        else EngineStatusSummary.ENGINE_STATUS_SUMMARY_UNSPECIFIED.name
    )

    if engine.current_status_summary not in accepted_initial_states:
        raise FireboltError(
            wrong_initial_state_error.format(
                name=engine.name,
                state=current_status_name,
            )
        )

    if action == "start":
        engine = engine.start(wait_for_startup=raw_config_options["wait"])
    elif action == "stop":
        engine = engine.stop(wait_for_stop=raw_config_options["wait"])
    elif action == "restart":
        engine = engine.restart(wait_for_startup=raw_config_options["wait"])
    else:
        assert False, "not available action"

    if (
        engine.current_status_summary in accepted_final_nowait_states
        and not raw_config_options["wait"]
    ):
        echo(success_message_nowait.format(name=engine.name))
    elif engine.current_status_summary in accepted_final_states:
        echo(success_message.format(name=engine.name))
    else:
        raise FireboltError(
            failure_message.format(name=engine.name, status=current_status_name)
        )


@command()
@common_options
@option(
    "--database-name",
    envvar="FIREBOLT_DATABASE_NAME",
    help="Alternatively to engine name, database name could be specified, "
    "its default engine will be used",
    hidden=True,
    callback=default_from_config_file(required=False),
)
@option(
    "--wait/--no-wait",
    help="Wait until the engine is started.",
    is_flag=True,
    default=False,
)
@argument("engine_name", type=str, required=False)
@exit_on_firebolt_exception
def start(**raw_config_options: str) -> None:
    """
<<<<<<< HEAD
    Start an existing engine.
=======
    Start an existing ENGINE_NAME. If it is not set, the default engine of the
    database will be started.
>>>>>>> 486c85eb
    """

    rm = construct_resource_manager(**raw_config_options)
    engine = get_engine_from_name_or_default(
        rm, raw_config_options["engine_name"], raw_config_options["database_name"]
    )

    if (
        engine.current_status_summary
        == EngineStatusSummary.ENGINE_STATUS_SUMMARY_FAILED
    ):
        raise FireboltError(
            f"Engine {engine.name} is in a failed state.\n"
            f"You need to restart an engine first:\n"
            f"$ firebolt restart {engine.name}"
        )

    start_stop_generic(
        engine=engine,
        action="start",
        accepted_initial_states={
            EngineStatusSummary.ENGINE_STATUS_SUMMARY_STOPPED,
            EngineStatusSummary.ENGINE_STATUS_SUMMARY_STOPPING,
        },
        accepted_final_states={EngineStatusSummary.ENGINE_STATUS_SUMMARY_RUNNING},
        accepted_final_nowait_states={
            EngineStatusSummary.ENGINE_STATUS_SUMMARY_STARTING
        },
        wrong_initial_state_error="Engine {name} is not in a stopped state."
        "The current engine state is {state}.",
        success_message="Engine {name} is successfully started.",
        success_message_nowait="Start request for engine {name} is successfully sent.",
        failure_message="Engine {name} failed to start. Engine status: {status}.",
        **raw_config_options,
    )


@command()
@common_options
@option(
    "--database-name",
    envvar="FIREBOLT_DATABASE_NAME",
    help="Alternatively to engine name, database name could be specified, "
    "its default engine will be used",
    hidden=True,
    callback=default_from_config_file(required=False),
)
@option(
    "--wait/--no-wait",
    help="Wait until the engine is stopped.",
    is_flag=True,
    default=False,
)
@argument("engine_name", type=str, required=False)
@exit_on_firebolt_exception
def stop(**raw_config_options: str) -> None:
    """
    Stop an existing ENGINE_NAME. If it is not set, the default engine of the
    database will be stopped.
    """

    rm = construct_resource_manager(**raw_config_options)
    engine = get_engine_from_name_or_default(
        rm, raw_config_options["engine_name"], raw_config_options["database_name"]
    )

    start_stop_generic(
        engine=engine,
        action="stop",
        accepted_initial_states={
            EngineStatusSummary.ENGINE_STATUS_SUMMARY_RUNNING,
            EngineStatusSummary.ENGINE_STATUS_SUMMARY_STARTING,
        },
        accepted_final_states={EngineStatusSummary.ENGINE_STATUS_SUMMARY_STOPPED},
        accepted_final_nowait_states={
            EngineStatusSummary.ENGINE_STATUS_SUMMARY_STOPPING,
            EngineStatusSummary.ENGINE_STATUS_SUMMARY_STOPPED,
        },
        wrong_initial_state_error="Engine {name} is not in a running or starting state."
        " The current engine state is {state}.",
        success_message="Engine {name} is successfully stopped.",
        success_message_nowait="Stop request for engine {name} is successfully sent.",
        failure_message="Engine {name} failed to stop. Engine status: {status}.",
        **raw_config_options,
    )


def engine_properties_options(create_mode: bool = True) -> Callable:
    """
    decorator for engine create/update common options

    :param create_mode: True for create, will make some options required
    """
    _ENGINE_OPTIONS = [
        option(
            "--name",
            help="Name of the engine.",
            type=str,
            required=True,
        ),
        option(
            "--spec",
            help="Engine spec",
            type=Choice(
                AVAILABLE_OLD_ENGINES + AVAILABLE_NEW_ENGINES,
                case_sensitive=False,
            ),
            required=create_mode,
        ),
        option(
            "--description",
            help="Engine description (max: 64 characters).",
            type=str,
            default="" if create_mode else None,
            required=False,
        ),
        option(
            "--type",
            help='Engine type: "rw" for general purpose '
            'and "ro" for data analytics.',
            type=Choice(list(ENGINE_TYPES.keys()), case_sensitive=False),
            default="ro" if create_mode else None,
            required=False,
        ),
        option(
            "--scale",
            help="The number of engine nodes. Value entered must be between 1 and 128.",
            type=IntRange(1, 128, clamp=False),
            default=1 if create_mode else None,
            required=False,
            show_default=True,
            metavar="INTEGER",
        ),
        option(
            "--auto-stop",
            help="Stop engine automatically after specified time in minutes."
            "Value entered must be between 1 and 43200"
            "(max value is equal to 30 days).",
            type=IntRange(1, 30 * 24 * 60, clamp=False),
            default=20 if create_mode else None,
            required=False,
            show_default=True,
            metavar="INTEGER",
        ),
        option(
            "--warmup",
            help="Engine warmup method. "
            "Minimal(min), Preload indexes(ind), Preload all data(all)",
            type=Choice(list(WARMUP_METHODS.keys())),
            default="ind" if create_mode else None,
            required=False,
            show_default=True,
        ),
    ]

    def _engine_properties_options_inner(command: Callable) -> Callable:
        for add_option in reversed(_ENGINE_OPTIONS):
            command = add_option(command)
        return command

    return _engine_properties_options_inner


def echo_engine_information(
    rm: ResourceManager, engine: Engine, use_json: bool
) -> None:
    """

    :param engine:
    :param database:
    :param use_json:
    :return:
    """

    revision = None
    instance_type = None
    if engine.latest_revision_key:
        revision = rm.engine_revisions.get_by_key(engine.latest_revision_key)
        instance_type = rm.instance_types.instance_types_by_key[
            revision.specification.db_compute_instances_type_key
        ]

    def _format_auto_stop(auto_stop: str) -> str:
        """
        auto_stop could be set either 0 or to a value with ending with m or s
        if it is the case then we print its timedelta or "off"
        if not the original auto_stop parameter is returned
        """
        if auto_stop == "0":
            return "off"

        val = int(auto_stop[:-1])
        if auto_stop[-1] == "m":
            return str(timedelta(minutes=val))
        elif auto_stop[-1] == "s":
            return str(timedelta(seconds=val))
        else:
            return auto_stop

    echo(
        prepare_execution_result_line(
            data=[
                engine.name,
                engine.description,
                engine.current_status_summary.name
                if engine.current_status_summary
                else None,
                _format_auto_stop(engine.settings.auto_stop_delay_duration),
                engine.settings.preset,
                engine.settings.warm_up,
                str(engine.create_time),
                engine.database.name if engine.database else None,
                instance_type.name if instance_type else "",
                revision.specification.db_compute_instances_count if revision else "",
            ],
            header=[
                "name",
                "description",
                "status",
                "auto_stop",
                "preset",
                "warm_up",
                "create_time",
                "attached_to_database",
                "instance_type",
                "scale",
            ],
            use_json=bool(use_json),
        )
    )


ENGINE_TYPES = {"rw": EngineType.GENERAL_PURPOSE, "ro": EngineType.DATA_ANALYTICS}
WARMUP_METHODS = {
    "min": WarmupMethod.MINIMAL,
    "ind": WarmupMethod.PRELOAD_INDEXES,
    "all": WarmupMethod.PRELOAD_ALL_DATA,
}


@command()
@common_options
@option(
    "--database-name",
    envvar="FIREBOLT_DATABASE_NAME",
    help="Alternatively to engine name, database name could be specified, "
    "its default engine will be used",
    hidden=True,
    callback=default_from_config_file(required=False),
)
@option(
    "--wait/--no-wait",
    help="Wait until the engine is restarted.",
    is_flag=True,
    default=False,
)
@argument("engine_name", type=str, required=False)
@exit_on_firebolt_exception
def restart(**raw_config_options: str) -> None:
    """
<<<<<<< HEAD
    Restart an existing engine.
=======
    Restart an existing engine
    Restart an existing ENGINE_NAME. If it is not set, the default engine of the
    database will be restarted.
>>>>>>> 486c85eb
    """

    rm = construct_resource_manager(**raw_config_options)
    engine = get_engine_from_name_or_default(
        rm, raw_config_options["engine_name"], raw_config_options["database_name"]
    )

    start_stop_generic(
        engine=engine,
        action="restart",
        accepted_initial_states={
            EngineStatusSummary.ENGINE_STATUS_SUMMARY_RUNNING,
            EngineStatusSummary.ENGINE_STATUS_SUMMARY_FAILED,
        },
        accepted_final_states={EngineStatusSummary.ENGINE_STATUS_SUMMARY_RUNNING},
        accepted_final_nowait_states={
            EngineStatusSummary.ENGINE_STATUS_SUMMARY_STOPPING,
            EngineStatusSummary.ENGINE_STATUS_SUMMARY_STARTING,
        },
        wrong_initial_state_error="Engine {name} is not in a running or failed state."
        " The current engine state is {state}.",
        success_message="Engine {name} is successfully restarted.",
        success_message_nowait="Restart request for engine {name} "
        "is successfully sent.",
        failure_message="Engine {name} failed to restart. Engine status: {status}.",
        **raw_config_options,
    )


@command()
@common_options
@engine_properties_options(create_mode=True)
@option("--name", help="Name of the engine.", type=str, required=True)
@option(
    "--database-name",
    help="Name of the database the engine should be attached to.",
    type=str,
    required=True,
)
@json_option
@exit_on_firebolt_exception
def create(**raw_config_options: str) -> None:
    """
    Creates engine with the requested parameters.
    """
    rm = construct_resource_manager(**raw_config_options)

    database = rm.databases.get_by_name(name=raw_config_options["database_name"])
    region = rm.regions.get_by_key(database.compute_region_key)

    engine = rm.engines.create(
        name=raw_config_options["name"],
        spec=raw_config_options["spec"],
        region=region.name,
        engine_type=ENGINE_TYPES[raw_config_options["type"]],
        scale=int(raw_config_options["scale"]),
        auto_stop=int(raw_config_options["auto_stop"]),
        warmup=WARMUP_METHODS[raw_config_options["warmup"]],
        description=raw_config_options["description"],
    )

    try:
        database.attach_to_engine(engine=engine, is_default_engine=True)
    except (FireboltError, RuntimeError) as err:
        engine.delete()
        raise err

    if not raw_config_options["json"]:
        echo(
            f"Engine {engine.name} is successfully created "
            f"and attached to the {database.name}."
        )

    echo_engine_information(rm, engine, bool(raw_config_options["json"]))


@command()
@common_options
@engine_properties_options(create_mode=False)
@option(
    "--new-engine-name",
    help="Set this parameter for renaming the engine.",
    default=None,
    required=False,
)
@json_option
@exit_on_firebolt_exception
def update(**raw_config_options: str) -> None:
    """
    Update engine parameters. Engine should be stopped before updating.
    """
    something_to_update = any(
        raw_config_options[param] is not None
        for param in [
            "spec",
            "type",
            "scale",
            "auto_stop",
            "warmup",
            "description",
        ]
    )

    if not something_to_update:
        echo("Nothing to update. At least one parameter should be provided.", err=True)
        sys.exit(os.EX_USAGE)

    rm = construct_resource_manager(**raw_config_options)

    engine = rm.engines.get_by_name(name=raw_config_options["name"])

    engine = engine.update(
        name=raw_config_options["new_engine_name"],
        spec=raw_config_options["spec"],
        engine_type=ENGINE_TYPES.get(raw_config_options["type"], None),
        scale=string_to_int_or_none(raw_config_options["scale"]),
        auto_stop=string_to_int_or_none(raw_config_options["auto_stop"]),
        warmup=WARMUP_METHODS.get(raw_config_options["warmup"], None),
        description=raw_config_options["description"],
    )

    if not raw_config_options["json"]:
        echo(f"Engine {engine.name} is successfully updated.")

    echo_engine_information(rm, engine, bool(raw_config_options["json"]))


@command()
@common_options
@option(
    "--database-name",
    envvar="FIREBOLT_DATABASE_NAME",
    help="Alternatively to engine name, database name could be specified, "
    "its default engine will be used",
    hidden=True,
    callback=default_from_config_file(required=False),
)
@argument("engine_name", type=str, required=False)
@exit_on_firebolt_exception
def status(**raw_config_options: str) -> None:
    """
<<<<<<< HEAD
    Check the engine status.
=======
    Check the ENGINE_NAME status. If it is not set, the get the status of
    the default engine.
>>>>>>> 486c85eb
    """

    rm = construct_resource_manager(**raw_config_options)
    engine = get_engine_from_name_or_default(
        rm, raw_config_options["engine_name"], raw_config_options["database_name"]
    )

    current_status_name = (
        engine.current_status_summary.name if engine.current_status_summary else ""
    )
    echo(f"Engine {engine.name} current status is: {current_status_name}")


@command(name="list", short_help="List existing engines (alias: ls)")
@common_options
@option(
    "--name-contains",
    help="A string used to filter the list of returned engines. "
    "Partial matches will be returned.",
    default=None,
    type=str,
)
@json_option
@exit_on_firebolt_exception
def list(**raw_config_options: str) -> None:
    """
    List existing engines
    """

    rm = construct_resource_manager(**raw_config_options)

    engines = rm.engines.get_many(
        name_contains=raw_config_options["name_contains"],
        order_by="ENGINE_ORDER_NAME_ASC",
    )

    if not raw_config_options["json"]:
        echo("Found {num_engines} engines".format(num_engines=len(engines)))

    if raw_config_options["json"] or engines:
        echo(
            prepare_execution_result_table(
                data=[
                    [
                        engine.name,
                        engine.current_status_summary.name
                        if engine.current_status_summary
                        else EngineStatusSummary.ENGINE_STATUS_SUMMARY_UNSPECIFIED,
                        rm.regions.get_by_key(engine.compute_region_key).name,
                    ]
                    for engine in engines
                ],
                header=["name", "status", "region"],
                use_json=bool(raw_config_options["json"]),
            )
        )


@command()
@common_options
@option(
    "--yes",
    help="Automatic yes on confirmation prompt",
    is_flag=True,
)
@argument(
    "engine_name",
    type=str,
)
@exit_on_firebolt_exception
def drop(**raw_config_options: str) -> None:
    """
    Drop an existing engine
    """
    rm = construct_resource_manager(**raw_config_options)
    engine = rm.engines.get_by_name(name=raw_config_options["engine_name"])

    if raw_config_options["yes"] or confirm(
        f"Do you really want to drop the engine {engine.name}?"
    ):
        engine.delete()
        echo(f"Drop request for engine {engine.name} is successfully sent")
    else:
        echo("Drop request is aborted")


@command()
@common_options
@argument(
    "engine_name",
    type=str,
)
@json_option
@exit_on_firebolt_exception
def describe(**raw_config_options: str) -> None:
    """
    Describe specified engine
    """
    rm = construct_resource_manager(**raw_config_options)
    engine = rm.engines.get_by_name(name=raw_config_options["engine_name"])
    echo_engine_information(rm, engine, bool(raw_config_options["json"]))


engine.add_command(create)
engine.add_command(describe)
engine.add_command(drop)
engine.add_command(start)
engine.add_command(restart)
engine.add_command(stop)
engine.add_command(status)
engine.add_command(update)
engine.add_command(start)
engine.add_command(list)<|MERGE_RESOLUTION|>--- conflicted
+++ resolved
@@ -163,12 +163,8 @@
 @exit_on_firebolt_exception
 def start(**raw_config_options: str) -> None:
     """
-<<<<<<< HEAD
-    Start an existing engine.
-=======
-    Start an existing ENGINE_NAME. If it is not set, the default engine of the
-    database will be started.
->>>>>>> 486c85eb
+    Start an existing ENGINE_NAME. If ENGINE_NAME is not set,
+    uses default engine instead.
     """
 
     rm = construct_resource_manager(**raw_config_options)
@@ -226,8 +222,8 @@
 @exit_on_firebolt_exception
 def stop(**raw_config_options: str) -> None:
     """
-    Stop an existing ENGINE_NAME. If it is not set, the default engine of the
-    database will be stopped.
+    Stop an existing ENGINE_NAME. If ENGINE_NAME is not set,
+    uses default engine instead.
     """
 
     rm = construct_resource_manager(**raw_config_options)
@@ -429,13 +425,8 @@
 @exit_on_firebolt_exception
 def restart(**raw_config_options: str) -> None:
     """
-<<<<<<< HEAD
-    Restart an existing engine.
-=======
-    Restart an existing engine
-    Restart an existing ENGINE_NAME. If it is not set, the default engine of the
-    database will be restarted.
->>>>>>> 486c85eb
+    Restart an existing ENGINE_NAME. If ENGINE_NAME is not set,
+    uses default engine instead.
     """
 
     rm = construct_resource_manager(**raw_config_options)
@@ -577,12 +568,8 @@
 @exit_on_firebolt_exception
 def status(**raw_config_options: str) -> None:
     """
-<<<<<<< HEAD
-    Check the engine status.
-=======
-    Check the ENGINE_NAME status. If it is not set, the get the status of
-    the default engine.
->>>>>>> 486c85eb
+    Check the ENGINE_NAME status. If ENGINE_NAME is not set,
+    uses default engine instead.
     """
 
     rm = construct_resource_manager(**raw_config_options)
