import os
import sys

from click import Choice, IntRange, command, echo, group, option
from firebolt.common.exception import FireboltError
from firebolt.service.types import (
    EngineStatusSummary,
    EngineType,
    WarmupMethod,
)

from firebolt_cli.common_options import common_options
from firebolt_cli.utils import (
    construct_resource_manager,
    prepare_execution_result_line,
)


@group()
def engine() -> None:
    """
    Manage the engines using the firebolt cli
    """


def start_stop_generic(
    action: str,
    accepted_initial_states: set,
    accepted_final_states: set,
    accepted_final_nowait_states: set,
    wrong_initial_state_error: str,
    failure_message: str,
    success_message: str,
    success_message_nowait: str,
    **raw_config_options: str,
) -> None:

    try:
        rm = construct_resource_manager(**raw_config_options)

        engine = rm.engines.get_by_name(raw_config_options["name"])
        if engine.current_status_summary not in accepted_initial_states:

            raise FireboltError(
                wrong_initial_state_error.format(
                    name=engine.name,
                    state=engine.current_status_summary,
                )
            )

        if action == "start":
            engine = engine.start(wait_for_startup=not raw_config_options["nowait"])
        elif action == "stop":
            engine = engine.stop(wait_for_stop=not raw_config_options["nowait"])
        else:
            assert False, "not available action"

        if (
            engine.current_status_summary in accepted_final_nowait_states
            and raw_config_options["nowait"]
        ):
            echo(success_message_nowait.format(name=engine.name))
        elif engine.current_status_summary in accepted_final_states:
            echo(success_message.format(name=engine.name))
        else:
            raise FireboltError(
                failure_message.format(
                    name=engine.name, status=engine.current_status_summary
                )
            )

    except (FireboltError, RuntimeError) as err:
        echo(err, err=True)
        sys.exit(os.EX_DATAERR)


@command()
@common_options
@option(
    "--name",
    help="Name of the engine, engine should be in stopped state",
    type=str,
    required=True,
)
@option(
    "--nowait",
    help="If the flag is set, the command will finish"
    " immediately after sending the start request",
    is_flag=True,
)
def start(**raw_config_options: str) -> None:
    """
    Start an existing engine
    """
    start_stop_generic(
        action="start",
        accepted_initial_states={
            EngineStatusSummary.ENGINE_STATUS_SUMMARY_STOPPED,
            EngineStatusSummary.ENGINE_STATUS_SUMMARY_STOPPING,
            EngineStatusSummary.ENGINE_STATUS_SUMMARY_FAILED,
        },
        accepted_final_states={EngineStatusSummary.ENGINE_STATUS_SUMMARY_RUNNING},
        accepted_final_nowait_states={
            EngineStatusSummary.ENGINE_STATUS_SUMMARY_STARTING
        },
        wrong_initial_state_error="Engine {name} is not in a stopped state,"
        " the current engine state is {state}",
        success_message="Engine {name} is successfully started",
        success_message_nowait="Start request for engine {name} is successfully sent",
        failure_message="Engine {name} failed to start. Engine status: {status}.",
        **raw_config_options,
    )


@command()
@common_options
@option(
    "--name",
    help="Name of the engine, engine should be in running or starting state",
    type=str,
    required=True,
)
@option(
    "--nowait",
    help="If the flag is set, the command will finish"
    " immediately after sending the stop request",
    is_flag=True,
)
def stop(**raw_config_options: str) -> None:
    """
    Stop an existing engine
    """

    start_stop_generic(
        action="stop",
        accepted_initial_states={
            EngineStatusSummary.ENGINE_STATUS_SUMMARY_RUNNING,
            EngineStatusSummary.ENGINE_STATUS_SUMMARY_STARTING,
        },
        accepted_final_states={EngineStatusSummary.ENGINE_STATUS_SUMMARY_STOPPED},
        accepted_final_nowait_states={
            EngineStatusSummary.ENGINE_STATUS_SUMMARY_STOPPING,
            EngineStatusSummary.ENGINE_STATUS_SUMMARY_STOPPED,
        },
        wrong_initial_state_error="Engine {name} is not in a running or starting state,"
        " the current engine state is {state}",
        success_message="Engine {name} is successfully stopped",
        success_message_nowait="Stop request for engine {name} is successfully sent",
        failure_message="Engine {name} failed to stop. Engine status: {status}.",
        **raw_config_options,
<<<<<<< HEAD
=======
    )


@command()
@common_options
@option(
    "--name",
    help="Name of the engine, engine should be in stopped state",
    type=str,
    required=True,
)
@option(
    "--database_name",
    help="Name of the database the engine should be attached to",
    type=str,
    required=True,
)
@option(
    "--spec",
    help="Engine spec",
    type=Choice(
        ["C{}".format(i) for i in range(1, 8)]
        + ["S{}".format(i) for i in range(1, 7)]
        + ["B{}".format(i) for i in range(1, 8)]
        + ["M{}".format(i) for i in range(1, 8)],
        case_sensitive=False,
    ),
    required=True,
)
@option(
    "--description",
    help="Engine description",
    type=str,
    default="",
    required=False,
)
@option(
    "--type",
    help="Engine type: rw for general purpose and ro for data analytics",
    type=Choice(["ro", "rw"], case_sensitive=False),
    default="ro",
    required=False,
)
@option(
    "--scale",
    help="Engine scale",
    type=IntRange(1, 128, clamp=False),
    default=1,
    required=False,
    show_default=True,
)
@option(
    "--auto_stop",
    help="Stop engine automatically after specified time in minutes",
    type=IntRange(1, 30 * 24 * 60, clamp=False),
    default=20,
    required=False,
    show_default=True,
)
@option(
    "--warmup",
    help="Engine warmup method. "
    "Minimal(min), Preload indexes(ind), Preload all data(all) ",
    type=Choice(["min", "ind", "all"]),
    default="ind",
    required=False,
    show_default=True,
)
@option("--region", required=True)
@option(
    "--json",
    is_flag=True,
    help="Provide output in json format",
)
def create(**raw_config_options: str) -> None:
    """
    Creates engine with the requested parameters
    """

    ENGINE_TYPES = {"rw": EngineType.GENERAL_PURPOSE, "ro": EngineType.DATA_ANALYTICS}
    WARMUP_METHODS = {
        "min": WarmupMethod.MINIMAL,
        "ind": WarmupMethod.PRELOAD_INDEXES,
        "all": WarmupMethod.PRELOAD_ALL_DATA,
    }

    rm = construct_resource_manager(**raw_config_options)

    try:
        database = rm.databases.get_by_name(raw_config_options["database_name"])

        engine = rm.engines.create(
            name=raw_config_options["name"],
            spec=raw_config_options["spec"],
            region=raw_config_options["region"],
            engine_type=ENGINE_TYPES[raw_config_options["type"]],
            scale=int(raw_config_options["scale"]),
            auto_stop=int(raw_config_options["auto_stop"]),
            warmup=WARMUP_METHODS[raw_config_options["warmup"]],
            description=raw_config_options["description"],
        )

        try:
            database.attach_to_engine(engine, is_default_engine=True)
        except (FireboltError, RuntimeError) as err:
            engine.delete()
            raise err

    except (FireboltError, RuntimeError) as err:
        echo(err, err=True)
        sys.exit(os.EX_USAGE)

    if not raw_config_options["json"]:
        echo(
            f"Engine {engine.name} is successfully created"
            " and attached to the {database.name}"
        )

    echo(
        prepare_execution_result_line(
            data=[
                engine.name,
                engine.description,
                engine.settings.is_read_only,
                engine.settings.auto_stop_delay_duration,
                engine.settings.preset,
                engine.settings.warm_up,
                str(engine.create_time),
                database.name,
            ],
            header=[
                "name",
                "description",
                "is_read_only",
                "auto_stop",
                "preset",
                "warm_up",
                "create_time",
                "attached_to_database",
            ],
            use_json=bool(raw_config_options["json"]),
        )
>>>>>>> 667bc182
    )


@command()
@common_options
@option(
    "--name",
    help="Name of the engine",
    type=str,
    required=True,
)
def status(**raw_config_options: str) -> None:
    """
    Check the engine status
    """

    rm = construct_resource_manager(**raw_config_options)
    try:
        engine = rm.engines.get_by_name(name=raw_config_options["name"])

        echo(f"Engine {engine.name} current status is: {engine.current_status_summary}")
    except (FireboltError, RuntimeError) as err:
        echo(err, err=True)
        sys.exit(os.EX_DATAERR)


engine.add_command(start)
<<<<<<< HEAD
engine.add_command(stop)
engine.add_command(status)
=======
engine.add_command(create)
engine.add_command(stop)
>>>>>>> 667bc182
<|MERGE_RESOLUTION|>--- conflicted
+++ resolved
@@ -148,8 +148,6 @@
         success_message_nowait="Stop request for engine {name} is successfully sent",
         failure_message="Engine {name} failed to stop. Engine status: {status}.",
         **raw_config_options,
-<<<<<<< HEAD
-=======
     )
 
 
@@ -292,7 +290,6 @@
             ],
             use_json=bool(raw_config_options["json"]),
         )
->>>>>>> 667bc182
     )
 
 
@@ -320,10 +317,6 @@
 
 
 engine.add_command(start)
-<<<<<<< HEAD
-engine.add_command(stop)
-engine.add_command(status)
-=======
 engine.add_command(create)
 engine.add_command(stop)
->>>>>>> 667bc182
+engine.add_command(status)