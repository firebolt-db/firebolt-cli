import os
import sys

from click import command, echo, group, option
from firebolt.common.exception import FireboltError
from firebolt.service.types import EngineStatusSummary

from firebolt_cli.common_options import common_options
from firebolt_cli.utils import construct_resource_manager


@group()
def engine() -> None:
    """
    Manage the engines using the firebolt cli
    """


<<<<<<< HEAD
def start_stop_generic(
    action: str,
    accepted_initial_states: set,
    accepted_final_states: set,
    accepted_final_nowait_states: set,
    wrong_initial_state_error: str,
    failure_message: str,
    success_message: str,
    success_message_nowait: str,
    **raw_config_options: str
) -> None:

    settings = Settings(
        server=raw_config_options["api_endpoint"],
        user=raw_config_options["username"],
        password=raw_config_options["password"],
        default_region="",
    )

=======
@command()
@common_options
@option(
    "--name",
    help="Name of the engine, engine should be in stopped state",
    type=str,
    required=True,
)
@option(
    "--nowait",
    help="If the flag is set, the command will finish"
    " immediately after sending the start request",
    is_flag=True,
)
def start(**raw_config_options: str) -> None:
    """
    Start an existing engine
    """
>>>>>>> 19530c8b
    try:
        rm = construct_resource_manager(**raw_config_options)

        engine = rm.engines.get_by_name(raw_config_options["name"])
        if engine.current_status_summary not in accepted_initial_states:

            raise FireboltError(
                wrong_initial_state_error.format(
                    name=engine.name,
                    state=engine.current_status_summary,
                )
            )

        if action == "start":
            engine = engine.start(wait_for_startup=not raw_config_options["nowait"])
        elif action == "stop":
            engine = engine.stop(wait_for_stop=not raw_config_options["nowait"])
        else:
            assert False, "not available action"

        if (
            engine.current_status_summary in accepted_final_nowait_states
            and raw_config_options["nowait"]
        ):
            echo(success_message_nowait.format(name=engine.name))
        elif engine.current_status_summary in accepted_final_states:
            echo(success_message.format(name=engine.name))
        else:
            raise FireboltError(failure_message.format(name=engine.name))

    except FireboltError as err:
        echo(err, err=True)
        sys.exit(os.EX_DATAERR)


@command()
@common_options
@option(
    "--name",
    help="Name of the engine, engine should be in stopped state",
    type=str,
    required=True,
)
@option(
    "--nowait",
    help="If the flag is set, the command will finish"
    " immediately after sending the start request",
    is_flag=True,
)
def start(**raw_config_options: str) -> None:
    """
    Start an existing engine
    """
    start_stop_generic(
        action="start",
        accepted_initial_states={
            EngineStatusSummary.ENGINE_STATUS_SUMMARY_STOPPED,
            EngineStatusSummary.ENGINE_STATUS_SUMMARY_STOPPING,
            EngineStatusSummary.ENGINE_STATUS_SUMMARY_FAILED,
        },
        accepted_final_states={EngineStatusSummary.ENGINE_STATUS_SUMMARY_RUNNING},
        accepted_final_nowait_states={
            EngineStatusSummary.ENGINE_STATUS_SUMMARY_STARTING
        },
        wrong_initial_state_error="Engine {name} is not in a stopped state,"
        " the current engine state is {state}",
        success_message="Engine {name} is successfully started",
        success_message_nowait="Start request for engine {name} is successfully sent",
        failure_message="Engine {name} failed to start",
        **raw_config_options
    )


@command()
@common_options
@option(
    "--name",
    help="Name of the engine, engine should be in running or starting state",
    type=str,
    required=True,
)
@option(
    "--nowait",
    help="If the flag is set, the command will finish"
    " immediately after sending the start request",
    is_flag=True,
)
def stop(**raw_config_options: str) -> None:
    """
    Stop an existing engine
    """

    start_stop_generic(
        action="stop",
        accepted_initial_states={
            EngineStatusSummary.ENGINE_STATUS_SUMMARY_RUNNING,
            EngineStatusSummary.ENGINE_STATUS_SUMMARY_STARTING,
        },
        accepted_final_states={EngineStatusSummary.ENGINE_STATUS_SUMMARY_STOPPED},
        accepted_final_nowait_states={
            EngineStatusSummary.ENGINE_STATUS_SUMMARY_STOPPING,
            EngineStatusSummary.ENGINE_STATUS_SUMMARY_STOPPED,
        },
        wrong_initial_state_error="Engine {name} is not in a running or starting state,"
        " the current engine state is {state}",
        success_message="Engine {name} is successfully stopped",
        success_message_nowait="Stop request for engine {name} is successfully sent",
        failure_message="Engine {name} failed to stop",
        **raw_config_options
    )


engine.add_command(start)
engine.add_command(stop)<|MERGE_RESOLUTION|>--- conflicted
+++ resolved
@@ -16,7 +16,6 @@
     """
 
 
-<<<<<<< HEAD
 def start_stop_generic(
     action: str,
     accepted_initial_states: set,
@@ -29,33 +28,6 @@
     **raw_config_options: str
 ) -> None:
 
-    settings = Settings(
-        server=raw_config_options["api_endpoint"],
-        user=raw_config_options["username"],
-        password=raw_config_options["password"],
-        default_region="",
-    )
-
-=======
-@command()
-@common_options
-@option(
-    "--name",
-    help="Name of the engine, engine should be in stopped state",
-    type=str,
-    required=True,
-)
-@option(
-    "--nowait",
-    help="If the flag is set, the command will finish"
-    " immediately after sending the start request",
-    is_flag=True,
-)
-def start(**raw_config_options: str) -> None:
-    """
-    Start an existing engine
-    """
->>>>>>> 19530c8b
     try:
         rm = construct_resource_manager(**raw_config_options)
 
