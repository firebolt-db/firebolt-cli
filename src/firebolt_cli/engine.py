--- conflicted
+++ resolved
@@ -32,7 +32,7 @@
     failure_message: str,
     success_message: str,
     success_message_nowait: str,
-    **raw_config_options: str
+    **raw_config_options: str,
 ) -> None:
 
     try:
@@ -108,7 +108,7 @@
         success_message="Engine {name} is successfully started",
         success_message_nowait="Start request for engine {name} is successfully sent",
         failure_message="Engine {name} failed to start. Engine status: {status}.",
-        **raw_config_options
+        **raw_config_options,
     )
 
 
@@ -147,11 +147,10 @@
         success_message="Engine {name} is successfully stopped",
         success_message_nowait="Stop request for engine {name} is successfully sent",
         failure_message="Engine {name} failed to stop. Engine status: {status}.",
-        **raw_config_options
+        **raw_config_options,
     )
 
 
-<<<<<<< HEAD
 @command()
 @common_options
 @option(
@@ -296,7 +295,4 @@
 
 engine.add_command(start)
 engine.add_command(create)
-=======
-engine.add_command(start)
-engine.add_command(stop)
->>>>>>> c5968170
+engine.add_command(stop)