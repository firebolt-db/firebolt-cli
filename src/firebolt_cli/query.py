--- conflicted
+++ resolved
@@ -20,35 +20,11 @@
     default_from_config_file,
     option_engine_name_url,
 )
-<<<<<<< HEAD
 from firebolt_cli.utils import read_from_file, read_from_stdin_buffer
-=======
 
 EXIT_COMMANDS = [".exit", ".quit", ".q"]
 HELP_COMMANDS = [".help"]
 INTERNAL_COMMANDS = EXIT_COMMANDS + HELP_COMMANDS + [".tables"]
-
-
-def read_from_file(fpath: Optional[str]) -> Optional[str]:
-    """
-    read from file, if fpath is not None, otherwise return empty string
-    """
-    if fpath is None:
-        return None
-
-    with open(fpath, "r") as f:
-        return f.read() or None
-
-
-def read_from_stdin_buffer() -> Optional[str]:
-    """
-    read from buffer if stdin file descriptor is open, otherwise return empty string
-    """
-    if sys.stdin.isatty():
-        return None
-
-    return sys.stdin.buffer.read().decode("utf-8") or None
->>>>>>> 8fd3a19f
 
 
 def print_result_if_any(cursor: Cursor, use_csv: bool) -> None:
