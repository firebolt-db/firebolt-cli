import csv
import os
import sys

import click
import sqlparse  # type: ignore
from click import command, echo, option
from firebolt.common.exception import FireboltError
from firebolt.db import Cursor
from prompt_toolkit.application import get_app
from prompt_toolkit.enums import DEFAULT_BUFFER
from prompt_toolkit.filters import Condition
from prompt_toolkit.lexers import PygmentsLexer
from prompt_toolkit.shortcuts import PromptSession
from pygments.lexers import PostgresLexer
from tabulate import tabulate

from firebolt_cli.common_options import (
    common_options,
    default_from_config_file,
)
from firebolt_cli.utils import (
    construct_resource_manager,
    create_connection,
    exit_on_firebolt_exception,
    format_short_statement,
    get_default_database_engine,
    read_from_file,
    read_from_stdin_buffer,
)

EXIT_COMMANDS = [".exit", ".quit", ".q"]
HELP_COMMANDS = [".help", ".h"]
TABLES_COMMAND = ".tables"
INTERNAL_COMMANDS = EXIT_COMMANDS + HELP_COMMANDS + [TABLES_COMMAND]


def is_data_statement(statement: sqlparse.sql.Statement) -> bool:
    """
<<<<<<< HEAD
    Fetch the data from cursor and print it in csv or tabular format.
=======
    true if the statement is supposed to output some data
>>>>>>> 486c85eb
    """
    token = statement.token_first(skip_cm=True, skip_ws=True).normalized
    return token in {"SHOW", "DESCRIBE", "EXPLAIN", "SELECT", "WITH"}


def echo_execution_status(statement: str, success: bool) -> None:
    """
    print execution summary result: Success or Error
    and a shortened statement to which it is referring
    """
    statement = format_short_statement(statement)
    msg, color = ("Success:", "green") if success else ("Error:", "yellow")

    echo("{} {}".format(click.style(msg, fg=color, bold=True), statement))


def execute_and_print(cursor: Cursor, query: str, use_csv: bool) -> None:
    """
    execute multiple queries one by one, fetch the data from cursor
    and print it in csv or tabular format
    """
    statements = sqlparse.parse(query)

    for statement in statements:
        try:
            cursor.execute(str(statement))

            is_data = is_data_statement(statement)

            if not use_csv:
                echo_execution_status(str(statement), success=True)

            if cursor.description and is_data:
                data = cursor.fetchall()

                headers = [i.name for i in cursor.description]
                if use_csv:
                    writer = csv.writer(sys.stdout)
                    writer.writerow(headers)
                    writer.writerows(data)
                else:
                    echo(tabulate(data, headers=headers, tablefmt="grid"))

            cursor.nextset()

        except FireboltError as err:
            echo_execution_status(str(statement), success=False)
            raise err


@Condition
def is_multiline_needed() -> bool:
    """
    function reads the buffer of the interactive prompt
    and return true if the continuation of the request is required
    """
    buffer = get_app().layout.get_buffer_by_name(DEFAULT_BUFFER)
    if buffer is None:
        return True

    text = buffer.text.strip()
    return not (len(text) == 0 or text.endswith(";") or text in INTERNAL_COMMANDS)


def show_help() -> None:
    """
    Print help message with internal commands of interactive sql execution
    """
    rows = [
        ["/".join(HELP_COMMANDS), "Show this help message."],
        ["/".join(EXIT_COMMANDS), "Exit firebolt-cli."],
        [TABLES_COMMAND, "Show tables in current database."],
    ]

    for internal_command, help_message in rows:
        echo("{:<15s}".format(internal_command), nl=False)
        echo(help_message)


def process_internal_command(internal_command: str) -> str:
    """
    process internal command, execute an internal command
    or make an sql query from internal_command
    """
    if internal_command in EXIT_COMMANDS:
        raise EOFError()
    elif internal_command in HELP_COMMANDS:
        show_help()
        return ""
    elif internal_command == TABLES_COMMAND:
        return "SHOW tables;"

    raise ValueError(f"Not known internal command: {internal_command}")


def enter_interactive_session(cursor: Cursor, use_csv: bool) -> None:
    """
    Enters an infinite loop of interactive shell.
    """
    echo("Connection succeeded.")

    session: PromptSession = PromptSession(
        message="firebolt> ",
        prompt_continuation="     ...> ",
        lexer=PygmentsLexer(PostgresLexer),
        multiline=is_multiline_needed,
    )

    while 1:
        try:
            sql_query = session.prompt()
            sql_query = sql_query.strip().rstrip(";")

            if sql_query in INTERNAL_COMMANDS:
                sql_query = process_internal_command(sql_query)

            if len(sql_query) == 0:
                continue

            execute_and_print(cursor, sql_query, use_csv)
        except FireboltError as err:
            echo(err)
            continue
        except KeyboardInterrupt:
            continue
        except EOFError:
            echo("Bye!")
            break


@command()
@common_options
@option(
    "--engine-name",
    help="Name or url of the engine to use for SQL queries",
    envvar="FIREBOLT_ENGINE_NAME",
    callback=default_from_config_file(required=False),
)
@option(
    "--csv", help="Provide query output in CSV format.", is_flag=True, default=False
)
@option(
    "--database-name",
    envvar="FIREBOLT_DATABASE_NAME",
    help="Database name to use for SQL queries.",
    callback=default_from_config_file(),
)
@option(
    "--file",
    help="Path to the file with the SQL query to be executed.",
    default=None,
    type=click.Path(exists=True),
)
@option("--sql", help="SQL statement, that will be executed", required=False)
@exit_on_firebolt_exception
def query(**raw_config_options: str) -> None:
    """
    Execute SQL queries.
    """
    stdin_query = read_from_stdin_buffer()
    file_query = read_from_file(raw_config_options["file"])
    args_query = raw_config_options["sql"]

    if bool(stdin_query) + bool(file_query) + bool(args_query) > 1:
        echo(
<<<<<<< HEAD
            "SQL request should be either read from stdin or file, both are specified.",
=======
            "SQL request should be either read from stdin or file or "
            "command line arguments. Multiple are specified",
>>>>>>> 486c85eb
            err=True,
        )
        sys.exit(os.EX_USAGE)

    sql_query = stdin_query or file_query or args_query

    # if engine_name is not set, use default engine
    if raw_config_options["engine_name"] is None:
        rm = construct_resource_manager(**raw_config_options)
        raw_config_options["engine_name"] = get_default_database_engine(
            rm, raw_config_options["database_name"]
        ).endpoint

    with create_connection(**raw_config_options) as connection:
        cursor = connection.cursor()

        if sql_query:
            # if query is available, then execute, print result and exit
            execute_and_print(cursor, sql_query, bool(raw_config_options["csv"]))
        else:
            # otherwise start the interactive session
            enter_interactive_session(cursor, bool(raw_config_options["csv"]))<|MERGE_RESOLUTION|>--- conflicted
+++ resolved
@@ -37,11 +37,7 @@
 
 def is_data_statement(statement: sqlparse.sql.Statement) -> bool:
     """
-<<<<<<< HEAD
-    Fetch the data from cursor and print it in csv or tabular format.
-=======
     true if the statement is supposed to output some data
->>>>>>> 486c85eb
     """
     token = statement.token_first(skip_cm=True, skip_ws=True).normalized
     return token in {"SHOW", "DESCRIBE", "EXPLAIN", "SELECT", "WITH"}
@@ -60,8 +56,8 @@
 
 def execute_and_print(cursor: Cursor, query: str, use_csv: bool) -> None:
     """
-    execute multiple queries one by one, fetch the data from cursor
-    and print it in csv or tabular format
+    Execute multiple queries one by one, fetch the data from cursor
+    and print it in csv or tabular format.
     """
     statements = sqlparse.parse(query)
 
@@ -207,12 +203,8 @@
 
     if bool(stdin_query) + bool(file_query) + bool(args_query) > 1:
         echo(
-<<<<<<< HEAD
-            "SQL request should be either read from stdin or file, both are specified.",
-=======
             "SQL request should be either read from stdin or file or "
-            "command line arguments. Multiple are specified",
->>>>>>> 486c85eb
+            "command line arguments. Multiple are specified.",
             err=True,
         )
         sys.exit(os.EX_USAGE)
