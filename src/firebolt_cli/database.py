--- conflicted
+++ resolved
@@ -179,7 +179,6 @@
         database = rm.databases.get_by_name(name=raw_config_options["name"])
         print_db_full_information(rm, database, bool(raw_config_options["json"]))
 
-<<<<<<< HEAD
     except (RuntimeError, FireboltError) as err:
         echo(err, err=True)
         sys.exit(os.EX_DATAERR)
@@ -216,29 +215,6 @@
 
         print_db_full_information(rm, database, bool(raw_config_options["json"]))
 
-=======
-        echo(
-            prepare_execution_result_line(
-                data=[
-                    database.name,
-                    database.description,
-                    str(rm.regions.get_by_key(database.compute_region_key).name),
-                    convert_bytes(database.data_size_full),
-                    str(database.create_time),
-                    attached_engine_names,
-                ],
-                header=[
-                    "name",
-                    "description",
-                    "region",
-                    "data_size",
-                    "create_time",
-                    "attached_engine_names",
-                ],
-                use_json=bool(raw_config_options["json"]),
-            )
-        )
->>>>>>> 7cc00eea
     except (RuntimeError, FireboltError) as err:
         echo(err, err=True)
         sys.exit(os.EX_DATAERR)
